// Copyright 2015, 2016 Ethcore (UK) Ltd.
// This file is part of Parity.

// Parity is free software: you can redistribute it and/or modify
// it under the terms of the GNU General Public License as published by
// the Free Software Foundation, either version 3 of the License, or
// (at your option) any later version.

// Parity is distributed in the hope that it will be useful,
// but WITHOUT ANY WARRANTY; without even the implied warranty of
// MERCHANTABILITY or FITNESS FOR A PARTICULAR PURPOSE.  See the
// GNU General Public License for more details.

// You should have received a copy of the GNU General Public License
// along with Parity.  If not, see <http://www.gnu.org/licenses/>.

use std::net::SocketAddr;
use std::io;
use std::sync::*;
use mio::*;
use mio::tcp::*;
use rlp::*;
use hash::*;
use network::connection::{EncryptedConnection, Packet, Connection};
use network::handshake::Handshake;
use error::*;
use io::{IoContext, StreamToken};
use network::error::{NetworkError, DisconnectReason};
use network::host::*;
use network::node_table::NodeId;
use network::stats::NetworkStats;
use time;

const PING_TIMEOUT_SEC: u64 = 30;
const PING_INTERVAL_SEC: u64 = 30;

/// Peer session over encrypted connection.
/// When created waits for Hello packet exchange and signals ready state.
/// Sends and receives protocol packets and handles basic packes such as ping/pong and disconnect.
pub struct Session {
	/// Shared session information
	pub info: SessionInfo,
	/// Session ready flag. Set after successfull Hello packet exchange
	had_hello: bool,
	/// Session is no longer active flag.
	expired: bool,
	ping_time_ns: u64,
	pong_time_ns: Option<u64>,
	state: State,
}

enum State {
	Handshake(Handshake),
	Session(EncryptedConnection),
}

/// Structure used to report various session events.
pub enum SessionData {
	None,
	/// Session is ready to send/receive packets.
	Ready,
	/// A packet has been received
	Packet {
		/// Packet data
		data: Vec<u8>,
		/// Packet protocol ID
		protocol: &'static str,
		/// Zero based packet ID
		packet_id: u8,
	},
	/// Session has more data to be read
	Continue,
}

/// Shared session information
pub struct SessionInfo {
	/// Peer public key
	pub id: Option<NodeId>,
	/// Peer client ID
	pub client_version: String,
	/// Peer RLPx protocol version
	pub protocol_version: u32,
	/// Peer protocol capabilities
	capabilities: Vec<SessionCapabilityInfo>,
	/// Peer ping delay in milliseconds
	pub ping_ms: Option<u64>,
	/// True if this session was originated by us.
	pub originated: bool,
}

#[derive(Debug, PartialEq, Eq)]
pub struct PeerCapabilityInfo {
	pub protocol: String,
	pub version: u8,
}

impl Decodable for PeerCapabilityInfo {
	fn decode<D>(decoder: &D) -> Result<Self, DecoderError> where D: Decoder {
		let c = decoder.as_rlp();
		Ok(PeerCapabilityInfo {
			protocol: try!(c.val_at(0)),
			version: try!(c.val_at(1))
		})
	}
}

#[derive(Debug)]
struct SessionCapabilityInfo {
	pub protocol: &'static str,
	pub version: u8,
	pub packet_count: u8,
	pub id_offset: u8,
}

const PACKET_HELLO: u8 = 0x80;
const PACKET_DISCONNECT: u8 = 0x01;
const PACKET_PING: u8 = 0x02;
const PACKET_PONG: u8 = 0x03;
const PACKET_GET_PEERS: u8 = 0x04;
const PACKET_PEERS: u8 = 0x05;
const PACKET_USER: u8 = 0x10;
const PACKET_LAST: u8 = 0x7f;

impl Session {
	/// Create a new session out of comepleted handshake. This clones the handshake connection object
	/// and leaves the handhsake in limbo to be deregistered from the event loop.
	pub fn new<Message>(io: &IoContext<Message>, socket: TcpStream, token: StreamToken, id: Option<&NodeId>,
		nonce: &H256, stats: Arc<NetworkStats>, host: &HostInfo) -> Result<Session, UtilError>
		where Message: Send + Clone {
		let originated = id.is_some();
		let mut handshake = Handshake::new(token, id, socket, &nonce, stats).expect("Can't create handshake");
		try!(handshake.start(io, host, originated));
		Ok(Session {
			state: State::Handshake(handshake),
			had_hello: false,
			info: SessionInfo {
				id: id.cloned(),
				client_version: String::new(),
				protocol_version: 0,
				capabilities: Vec::new(),
				ping_ms: None,
				originated: originated,
			},
			ping_time_ns: 0,
			pong_time_ns: None,
			expired: false,
		})
	}

	fn complete_handshake<Message>(&mut self, io: &IoContext<Message>, host: &HostInfo) -> Result<(), UtilError> where Message: Send + Sync + Clone {
		let connection = if let State::Handshake(ref mut h) = self.state {
			self.info.id = Some(h.id.clone());
			try!(EncryptedConnection::new(h))
		} else {
			panic!("Unexpected state");
		};
		self.state = State::Session(connection);
		try!(self.write_hello(io, host));
		try!(self.send_ping(io));
		Ok(())
	}

	fn connection(&self) -> &Connection {
		match self.state {
			State::Handshake(ref h) => &h.connection,
			State::Session(ref s) => &s.connection,
		}
	}

	/// Get id of the remote peer
	pub fn id(&self) -> Option<&NodeId> {
		self.info.id.as_ref()
	}

	/// Check if session is ready to send/receive data
	pub fn is_ready(&self) -> bool {
		self.had_hello
	}

	/// Mark this session as inactive to be deleted lated.
	pub fn set_expired(&mut self) {
		self.expired = true;
	}

	/// Check if this session is expired.
	pub fn expired(&self) -> bool {
		match self.state {
			State::Handshake(ref h) => h.expired(),
			_ => self.expired,
		}
	}

	/// Check if this session is over and there is nothing to be sent.
	pub fn done(&self) -> bool {
		self.expired() && !self.connection().is_sending()
	}

	/// Get remote peer address
	pub fn remote_addr(&self) -> io::Result<SocketAddr> {
		self.connection().remote_addr()
	}

	/// Readable IO handler. Returns packet data if available.
	pub fn readable<Message>(&mut self, io: &IoContext<Message>, host: &HostInfo) -> Result<SessionData, UtilError>  where Message: Send + Sync + Clone {
		if self.expired() {
			return Ok(SessionData::None)
		}
		let mut create_session = false;
		let mut packet_data = None;
		match self.state {
			State::Handshake(ref mut h) => {
				try!(h.readable(io, host));
				if h.done() {
					create_session = true;
				}
			}
			State::Session(ref mut c) => {
				match try!(c.readable(io)) {
					data @ Some(_) => packet_data = data,
					None => return Ok(SessionData::None)
				}
			}
		}
		if let Some(data) = packet_data {
			return Ok(try!(self.read_packet(io, data, host)));
		}
		if create_session {
			try!(self.complete_handshake(io, host));
            io.update_registration(self.token()).unwrap_or_else(|e| debug!(target: "network", "Token registration error: {:?}", e));
		}
		Ok(SessionData::None)
	}

	/// Writable IO handler. Sends pending packets.
	pub fn writable<Message>(&mut self, io: &IoContext<Message>, _host: &HostInfo) -> Result<(), UtilError> where Message: Send + Sync + Clone {
		match self.state {
			State::Handshake(ref mut h) => h.writable(io),
			State::Session(ref mut s) => s.writable(io),
		}
	}

	/// Checks if peer supports given capability
	pub fn have_capability(&self, protocol: &str) -> bool {
		self.info.capabilities.iter().any(|c| c.protocol == protocol)
	}

	/// Register the session socket with the event loop
	pub fn register_socket<Host:Handler<Timeout = Token>>(&self, reg: Token, event_loop: &mut EventLoop<Host>) -> Result<(), UtilError> {
		if self.expired() {
			return Ok(());
		}
		try!(self.connection().register_socket(reg, event_loop));
		Ok(())
	}

	/// Update registration with the event loop. Should be called at the end of the IO handler.
	pub fn update_socket<Host:Handler>(&self, reg:Token, event_loop: &mut EventLoop<Host>) -> Result<(), UtilError> {
		try!(self.connection().update_socket(reg, event_loop));
		Ok(())
	}

	/// Delete registration
	pub fn deregister_socket<Host:Handler>(&self, event_loop: &mut EventLoop<Host>) -> Result<(), UtilError> {
		try!(self.connection().deregister_socket(event_loop));
		Ok(())
	}

	/// Send a protocol packet to peer.
	pub fn send_packet<Message>(&mut self, io: &IoContext<Message>, protocol: &str, packet_id: u8, data: &[u8]) -> Result<(), UtilError>
        where Message: Send + Sync + Clone {
		if self.info.capabilities.is_empty() || !self.had_hello {
			debug!(target: "network", "Sending to unconfirmed session {}, protocol: {}, packet: {}", self.token(), protocol, packet_id);
			return Err(From::from(NetworkError::BadProtocol));
		}
		if self.expired() {
			return Err(From::from(NetworkError::Expired));
		}
		let mut i = 0usize;
		while protocol != self.info.capabilities[i].protocol {
			i += 1;
			if i == self.info.capabilities.len() {
				debug!(target: "network", "Unknown protocol: {:?}", protocol);
				return Ok(())
			}
		}
		let pid = self.info.capabilities[i].id_offset + packet_id;
		let mut rlp = RlpStream::new();
		rlp.append(&(pid as u32));
		rlp.append_raw(data, 1);
		self.send(io, rlp)
	}

	/// Keep this session alive. Returns false if ping timeout happened
	pub fn keep_alive<Message>(&mut self, io: &IoContext<Message>) -> bool where Message: Send + Sync + Clone {
		if let State::Handshake(_) = self.state {
			return true;
		}
		let timed_out = if let Some(pong) = self.pong_time_ns {
			pong - self.ping_time_ns > PING_TIMEOUT_SEC * 1000_000_000
		} else {
			time::precise_time_ns() - self.ping_time_ns > PING_TIMEOUT_SEC * 1000_000_000
		};

		if !timed_out && time::precise_time_ns() - self.ping_time_ns > PING_INTERVAL_SEC * 1000_000_000 {
			if let Err(e) = self.send_ping(io) {
				debug!("Error sending ping message: {:?}", e);
			}
		}
		!timed_out
	}

	pub fn token(&self) -> StreamToken {
		self.connection().token()
	}

	fn read_packet<Message>(&mut self, io: &IoContext<Message>, packet: Packet, host: &HostInfo) -> Result<SessionData, UtilError> 
	where Message: Send + Sync + Clone {
		if packet.data.len() < 2 {
			return Err(From::from(NetworkError::BadProtocol));
		}
		let packet_id = packet.data[0];
		if packet_id != PACKET_HELLO && packet_id != PACKET_DISCONNECT && !self.had_hello {
			return Err(From::from(NetworkError::BadProtocol));
		}
		match packet_id {
			PACKET_HELLO => {
				let rlp = UntrustedRlp::new(&packet.data[1..]); //TODO: validate rlp expected size
				try!(self.read_hello(io, &rlp, host));
				Ok(SessionData::Ready)
			},
			PACKET_DISCONNECT => {
				let rlp = UntrustedRlp::new(&packet.data[1..]);
				let reason: u8 = try!(rlp.val_at(0));
				if self.had_hello {
					debug!("Disconnected: {}: {:?}", self.token(), DisconnectReason::from_u8(reason));
				}
				Err(From::from(NetworkError::Disconnect(DisconnectReason::from_u8(reason))))
			}
			PACKET_PING => {
				try!(self.send_pong(io));
<<<<<<< HEAD
				Ok(SessionData::None)
=======
				Ok(SessionData::Continue)
>>>>>>> 1f925eb3
			},
			PACKET_PONG => {
				self.pong_time_ns = Some(time::precise_time_ns());
				self.info.ping_ms = Some((self.pong_time_ns.unwrap() - self.ping_time_ns) / 1000_000);
				Ok(SessionData::Continue)
			},
			PACKET_GET_PEERS => Ok(SessionData::None), //TODO;
			PACKET_PEERS => Ok(SessionData::None),
			PACKET_USER ... PACKET_LAST => {
				let mut i = 0usize;
				while packet_id < self.info.capabilities[i].id_offset {
					i += 1;
					if i == self.info.capabilities.len() {
						debug!(target: "network", "Unknown packet: {:?}", packet_id);
						return Ok(SessionData::Continue)
					}
				}

				// map to protocol
				let protocol = self.info.capabilities[i].protocol;
				let pid = packet_id - self.info.capabilities[i].id_offset;
				Ok(SessionData::Packet { data: packet.data, protocol: protocol, packet_id: pid } )
			},
			_ => {
				debug!(target: "network", "Unknown packet: {:?}", packet_id);
				Ok(SessionData::Continue)
			}
		}
	}

	fn write_hello<Message>(&mut self, io: &IoContext<Message>, host: &HostInfo) -> Result<(), UtilError> where Message: Send + Sync + Clone {
		let mut rlp = RlpStream::new();
		rlp.append_raw(&[PACKET_HELLO as u8], 0);
		rlp.begin_list(5)
			.append(&host.protocol_version)
			.append(&host.client_version)
			.append(&host.capabilities)
			.append(&host.local_endpoint.address.port())
			.append(host.id());
		self.send(io, rlp)
	}

	fn read_hello<Message>(&mut self, io: &IoContext<Message>, rlp: &UntrustedRlp, host: &HostInfo) -> Result<(), UtilError> 
	where Message: Send + Sync + Clone {
		let protocol = try!(rlp.val_at::<u32>(0));
		let client_version = try!(rlp.val_at::<String>(1));
		let peer_caps = try!(rlp.val_at::<Vec<PeerCapabilityInfo>>(2));
		let id = try!(rlp.val_at::<NodeId>(4));

		// Intersect with host capabilities
		// Leave only highset mutually supported capability version
		let mut caps: Vec<SessionCapabilityInfo> = Vec::new();
		for hc in &host.capabilities {
			if peer_caps.iter().any(|c| c.protocol == hc.protocol && c.version == hc.version) {
				caps.push(SessionCapabilityInfo {
					protocol: hc.protocol,
					version: hc.version,
					id_offset: 0,
					packet_count: hc.packet_count,
				});
			}
		}

		caps.retain(|c| host.capabilities.iter().any(|hc| hc.protocol == c.protocol && hc.version == c.version));
		let mut i = 0;
		while i < caps.len() {
			if caps.iter().any(|c| c.protocol == caps[i].protocol && c.version > caps[i].version) {
				caps.remove(i);
			}
			else {
				i += 1;
			}
		}

		i = 0;
		let mut offset: u8 = PACKET_USER;
		while i < caps.len() {
			caps[i].id_offset = offset;
			offset += caps[i].packet_count;
			i += 1;
		}
		trace!(target: "network", "Hello: {} v{} {} {:?}", client_version, protocol, id, caps);
		self.info.client_version = client_version;
		self.info.capabilities = caps;
		if self.info.capabilities.is_empty() {
			trace!(target: "network", "No common capabilities with peer.");
			return Err(From::from(self.disconnect(io, DisconnectReason::UselessPeer)));
		}
		if protocol != host.protocol_version {
			trace!(target: "network", "Peer protocol version mismatch: {}", protocol);
			return Err(From::from(self.disconnect(io, DisconnectReason::UselessPeer)));
		}
		self.had_hello = true;
		Ok(())
	}

	/// Senf ping packet
	pub fn send_ping<Message>(&mut self, io: &IoContext<Message>) -> Result<(), UtilError> where Message: Send + Sync + Clone {
		try!(self.send(io, try!(Session::prepare(PACKET_PING))));
		self.ping_time_ns = time::precise_time_ns();
		self.pong_time_ns = None;
		Ok(())
	}

	fn send_pong<Message>(&mut self, io: &IoContext<Message>) -> Result<(), UtilError> where Message: Send + Sync + Clone {
		self.send(io, try!(Session::prepare(PACKET_PONG)))
	}

	/// Disconnect this session
	pub fn disconnect<Message>(&mut self, io: &IoContext<Message>, reason: DisconnectReason) -> NetworkError where Message: Send + Sync + Clone {
		if let State::Session(_) = self.state {
			let mut rlp = RlpStream::new();
			rlp.append(&(PACKET_DISCONNECT as u32));
			rlp.begin_list(1);
			rlp.append(&(reason as u32));
			self.send(io, rlp).ok();
		}
		NetworkError::Disconnect(reason)
	}

	fn prepare(packet_id: u8) -> Result<RlpStream, UtilError> {
		let mut rlp = RlpStream::new();
		rlp.append(&(packet_id as u32));
		rlp.begin_list(0);
		Ok(rlp)
	}

	fn send<Message>(&mut self, io: &IoContext<Message>, rlp: RlpStream) -> Result<(), UtilError> where Message: Send + Sync + Clone {
		match self.state {
			State::Handshake(_) => {
				warn!(target:"network", "Unexpected send request");
			},
			State::Session(ref mut s) => {
				try!(s.send_packet(io, &rlp.out()))
			},
		}
		Ok(())
	}
}
<|MERGE_RESOLUTION|>--- conflicted
+++ resolved
@@ -338,11 +338,8 @@
 			}
 			PACKET_PING => {
 				try!(self.send_pong(io));
-<<<<<<< HEAD
 				Ok(SessionData::None)
-=======
 				Ok(SessionData::Continue)
->>>>>>> 1f925eb3
 			},
 			PACKET_PONG => {
 				self.pong_time_ns = Some(time::precise_time_ns());
