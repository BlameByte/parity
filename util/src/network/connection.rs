--- conflicted
+++ resolved
@@ -436,11 +436,7 @@
 
 	/// Readable IO handler. Tracker receive status and returns decoded packet if avaialable.
 	pub fn readable<Message>(&mut self, io: &IoContext<Message>) -> Result<Option<Packet>, UtilError> where Message: Send + Clone{
-<<<<<<< HEAD
-		io.clear_timer(self.connection.token).unwrap();
-=======
 		try!(io.clear_timer(self.connection.token));
->>>>>>> 1f925eb3
 		if let EncryptedConnectionState::Header = self.read_state {
 			if let Some(data) = try!(self.connection.readable()) {
 				try!(self.read_header(&data));
