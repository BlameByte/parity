--- conflicted
+++ resolved
@@ -458,16 +458,12 @@
 		// Disable the peer for this syncing round if it gives invalid chain
 		if !valid_response {
 			trace!(target: "sync", "{} Deactivated for invalid headers response", peer_id);
-			self.deactivate_peer(io, peer_id); 
-		}
-<<<<<<< HEAD
-		if headers.is_empty() && self.state == SyncState::ChainHead {
-=======
+			self.deactivate_peer(io, peer_id);
+		}
 		if headers.is_empty() {
->>>>>>> 591fa962
 			// Peer does not have any new subchain heads, deactivate it nd try with another
 			trace!(target: "sync", "{} Deactivated for no data", peer_id);
-			self.deactivate_peer(io, peer_id); 
+			self.deactivate_peer(io, peer_id);
 		}
 		match self.state {
 			SyncState::ChainHead => {
