--- conflicted
+++ resolved
@@ -458,21 +458,13 @@
 		// Disable the peer for this syncing round if it gives invalid chain
 		if !valid_response {
 			trace!(target: "sync", "{} Deactivated for invalid headers response", peer_id);
-<<<<<<< HEAD
-			self.deactivate_peer(io, peer_id); 
-		}
-		if headers.is_empty() && self.state == SyncState::ChainHead {
-			// Peer does not have any new subchain heads, deactivate it nd try with another
-			trace!(target: "sync", "{} Deactivated for no data", peer_id);
-			self.deactivate_peer(io, peer_id); 
-=======
 			self.deactivate_peer(io, peer_id);
 		}
+
 		if headers.is_empty() {
 			// Peer does not have any new subchain heads, deactivate it nd try with another
 			trace!(target: "sync", "{} Deactivated for no data", peer_id);
 			self.deactivate_peer(io, peer_id);
->>>>>>> 2b650117
 		}
 		match self.state {
 			SyncState::ChainHead => {
