// Copyright 2015, 2016 Ethcore (UK) Ltd.
// This file is part of Parity.

// Parity is free software: you can redistribute it and/or modify
// it under the terms of the GNU General Public License as published by
// the Free Software Foundation, either version 3 of the License, or
// (at your option) any later version.

// Parity is distributed in the hope that it will be useful,
// but WITHOUT ANY WARRANTY; without even the implied warranty of
// MERCHANTABILITY or FITNESS FOR A PARTICULAR PURPOSE.  See the
// GNU General Public License for more details.

// You should have received a copy of the GNU General Public License
// along with Parity.  If not, see <http://www.gnu.org/licenses/>.

// TODO [todr] - own transactions should have higher priority

//! Transaction Queue
//!
//! TransactionQueue keeps track of all transactions seen by the node (received from other peers) and own transactions
//! and orders them by priority. Top priority transactions are those with low nonce height (difference between
//! transaction's nonce and next nonce expected from this sender). If nonces are equal transaction's gas price is used
//! for comparison (higher gas price = higher priority).
//!
//! # Usage Example
//!
//! ```rust
//! extern crate ethcore_util as util;
//! extern crate ethcore;
//! extern crate ethminer;
//! extern crate rustc_serialize;
//!
//!	use util::crypto::KeyPair;
//! use util::hash::Address;
//! use util::numbers::{Uint, U256};
//!	use ethminer::{TransactionQueue, AccountDetails};
//!	use ethcore::transaction::*;
//!	use rustc_serialize::hex::FromHex;
//!
//! fn main() {
//!		let key = KeyPair::create().unwrap();
//!		let t1 = Transaction { action: Action::Create, value: U256::from(100), data: "3331600055".from_hex().unwrap(),
//!			gas: U256::from(100_000), gas_price: U256::one(), nonce: U256::from(10) };
//!		let t2 = Transaction { action: Action::Create, value: U256::from(100), data: "3331600055".from_hex().unwrap(),
//!			gas: U256::from(100_000), gas_price: U256::one(), nonce: U256::from(11) };
//!
//!		let st1 = t1.sign(&key.secret());
//!		let st2 = t2.sign(&key.secret());
//!		let default_nonce = |_a: &Address| AccountDetails {
//!			nonce: U256::from(10),
//!			balance: U256::from(1_000_000),
//!		};
//!
//!		let mut txq = TransactionQueue::new();
//!		txq.add(st2.clone(), &default_nonce).unwrap();
//!		txq.add(st1.clone(), &default_nonce).unwrap();
//!
//!		// Check status
//!		assert_eq!(txq.status().pending, 2);
//!		// Check top transactions
//!		let top = txq.top_transactions();
//!		assert_eq!(top.len(), 2);
//!		assert_eq!(top[0], st1);
//!		assert_eq!(top[1], st2);
//!
//!		// And when transaction is removed (but nonce haven't changed)
//!		// it will move invalid transactions to future
//!		txq.remove(&st1.hash(), &default_nonce);
//!		assert_eq!(txq.status().pending, 0);
//!		assert_eq!(txq.status().future, 1);
//!		assert_eq!(txq.top_transactions().len(), 0);
//!	}
//! ```
//!
//!	# Maintaing valid state
//!
//!	1. Whenever transaction is imported to queue (to queue) all other transactions from this sender are revalidated in current. It means that they are moved to future and back again (height recalculation & gap filling).
//!	2. Whenever transaction is removed:
//!		- When it's removed from `future` - all `future` transactions heights are recalculated and then
//!		  we check if the transactions should go to `current` (comparing state nonce)
//!		- When it's removed from `current` - all transactions from this sender (`current` & `future`) are recalculated.
//!

use std::default::Default;
use std::cmp::{Ordering};
use std::collections::{HashMap, BTreeSet};
use util::numbers::{Uint, U256};
use util::hash::{Address, H256};
use util::table::*;
use ethcore::transaction::*;
use ethcore::error::{Error, TransactionError};


#[derive(Clone, Debug)]
/// Light structure used to identify transaction and it's order
struct TransactionOrder {
	/// Primary ordering factory. Difference between transaction nonce and expected nonce in state
	/// (e.g. Tx(nonce:5), State(nonce:0) -> height: 5)
	/// High nonce_height = Low priority (processed later)
	nonce_height: U256,
	/// Gas Price of the transaction.
	/// Low gas price = Low priority (processed later)
	gas_price: U256,
	/// Hash to identify associated transaction
	hash: H256,
}


impl TransactionOrder {
	fn for_transaction(tx: &VerifiedTransaction, base_nonce: U256) -> Self {
		TransactionOrder {
			nonce_height: tx.nonce() - base_nonce,
			gas_price: tx.transaction.gas_price,
			hash: tx.hash(),
		}
	}

	fn update_height(mut self, nonce: U256, base_nonce: U256) -> Self {
		self.nonce_height = nonce - base_nonce;
		self
	}
}

impl Eq for TransactionOrder {}
impl PartialEq for TransactionOrder {
	fn eq(&self, other: &TransactionOrder) -> bool {
		self.cmp(other) == Ordering::Equal
	}
}
impl PartialOrd for TransactionOrder {
	fn partial_cmp(&self, other: &TransactionOrder) -> Option<Ordering> {
		Some(self.cmp(other))
	}
}
impl Ord for TransactionOrder {
	fn cmp(&self, b: &TransactionOrder) -> Ordering {
		// First check nonce_height
		if self.nonce_height != b.nonce_height {
			return self.nonce_height.cmp(&b.nonce_height);
		}

		// Then compare gas_prices
		let a_gas = self.gas_price;
		let b_gas = b.gas_price;
		if a_gas != b_gas {
			return b_gas.cmp(&a_gas);
		}

		// Compare hashes
		self.hash.cmp(&b.hash)
	}
}

/// Verified transaction (with sender)
struct VerifiedTransaction {
	transaction: SignedTransaction
}
impl VerifiedTransaction {
	fn new(transaction: SignedTransaction) -> Result<Self, Error> {
		try!(transaction.sender());
		Ok(VerifiedTransaction {
			transaction: transaction
		})
	}

	fn hash(&self) -> H256 {
		self.transaction.hash()
	}

	fn nonce(&self) -> U256 {
		self.transaction.nonce
	}

	fn sender(&self) -> Address {
		self.transaction.sender().unwrap()
	}
}

/// Holds transactions accessible by (address, nonce) and by priority
///
/// TransactionSet keeps number of entries below limit, but it doesn't
/// automatically happen during `insert/remove` operations.
/// You have to call `enforce_limit` to remove lowest priority transactions from set.
struct TransactionSet {
	by_priority: BTreeSet<TransactionOrder>,
	by_address: Table<Address, U256, TransactionOrder>,
	limit: usize,
}

impl TransactionSet {
	/// Inserts `TransactionOrder` to this set
	fn insert(&mut self, sender: Address, nonce: U256, order: TransactionOrder) -> Option<TransactionOrder> {
		self.by_priority.insert(order.clone());
		self.by_address.insert(sender, nonce, order)
	}

	/// Remove low priority transactions if there is more then specified by given `limit`.
	///
	/// It drops transactions from this set but also removes associated `VerifiedTransaction`.
	fn enforce_limit(&mut self, by_hash: &mut HashMap<H256, VerifiedTransaction>) {
		let len = self.by_priority.len();
		if len <= self.limit {
			return;
		}

		let to_drop : Vec<(Address, U256)> = {
			self.by_priority
				.iter()
				.skip(self.limit)
				.map(|order| by_hash.get(&order.hash).expect("Inconsistency in queue detected."))
				.map(|tx| (tx.sender(), tx.nonce()))
				.collect()
		};

		for (sender, nonce) in to_drop {
			let order = self.drop(&sender, &nonce).expect("Dropping transaction found in priority queue failed.");
			by_hash.remove(&order.hash).expect("Inconsistency in queue.");
		}
	}

	/// Drop transaction from this set (remove from `by_priority` and `by_address`)
	fn drop(&mut self, sender: &Address, nonce: &U256) -> Option<TransactionOrder> {
		if let Some(tx_order) = self.by_address.remove(sender, nonce) {
			self.by_priority.remove(&tx_order);
			return Some(tx_order);
		}
		None
	}

	/// Drop all transactions.
	fn clear(&mut self) {
		self.by_priority.clear();
		self.by_address.clear();
	}
}

#[derive(Debug)]
/// Current status of the queue
pub struct TransactionQueueStatus {
	/// Number of pending transactions (ready to go to block)
	pub pending: usize,
	/// Number of future transactions (waiting for transactions with lower nonces first)
	pub future: usize,
}

/// Details of account
pub struct AccountDetails {
	/// Most recent account nonce
	pub nonce: U256,
	/// Current account balance
	pub balance: U256,
}


/// Transactions with `gas > (gas_limit + gas_limit * Factor(in percents))` are not imported to the queue.
const GAS_LIMIT_HYSTERESIS: usize = 10; // %

/// TransactionQueue implementation
pub struct TransactionQueue {
	/// Gas Price threshold for transactions that can be imported to this queue (defaults to 0)
	minimal_gas_price: U256,
	/// Current gas limit (block gas limit * factor). Transactions above the limit will not be accepted (default to !0)
	gas_limit: U256,
	/// Priority queue for transactions that can go to block
	current: TransactionSet,
	/// Priority queue for transactions that has been received but are not yet valid to go to block
	future: TransactionSet,
	/// All transactions managed by queue indexed by hash
	by_hash: HashMap<H256, VerifiedTransaction>,
	/// Last nonce of transaction in current (to quickly check next expected transaction)
	last_nonces: HashMap<Address, U256>,
}

impl Default for TransactionQueue {
	fn default() -> Self {
		TransactionQueue::new()
	}
}

impl TransactionQueue {
	/// Creates new instance of this Queue
	pub fn new() -> Self {
		Self::with_limits(1024, 1024)
	}

	/// Create new instance of this Queue with specified limits
	pub fn with_limits(current_limit: usize, future_limit: usize) -> Self {
		let current = TransactionSet {
			by_priority: BTreeSet::new(),
			by_address: Table::new(),
			limit: current_limit,
		};
		let future = TransactionSet {
			by_priority: BTreeSet::new(),
			by_address: Table::new(),
			limit: future_limit,
		};

		TransactionQueue {
			minimal_gas_price: U256::zero(),
			gas_limit: !U256::zero(),
			current: current,
			future: future,
			by_hash: HashMap::new(),
			last_nonces: HashMap::new(),
		}
	}

	/// Sets new gas price threshold for incoming transactions.
	/// Any transaction already imported to the queue is not affected.
	pub fn set_minimal_gas_price(&mut self, min_gas_price: U256) {
		self.minimal_gas_price = min_gas_price;
	}

<<<<<<< HEAD
=======
	/// Sets new gas limit. Transactions with gas slightly (`GAS_LIMIT_HYSTERESIS`) above the limit won't be imported.
	/// Any transaction already imported to the queue is not affected.
	pub fn set_gas_limit(&mut self, gas_limit: U256) {
		let extra = gas_limit / U256::from(GAS_LIMIT_HYSTERESIS);

		self.gas_limit = match gas_limit.overflowing_add(extra) {
			(_, true) => !U256::zero(),
			(val, false) => val,
		};
	}

	// Will be used when rpc merged
	#[allow(dead_code)]
>>>>>>> 7fb36563
	/// Returns current status for this queue
	pub fn status(&self) -> TransactionQueueStatus {
		TransactionQueueStatus {
			pending: self.current.by_priority.len(),
			future: self.future.by_priority.len(),
		}
	}

	/// Adds all signed transactions to queue to be verified and imported
	pub fn add_all<T>(&mut self, txs: Vec<SignedTransaction>, fetch_account: T) -> Vec<Result<(), Error>>
		where T: Fn(&Address) -> AccountDetails {

		txs.into_iter()
			.map(|tx| self.add(tx, &fetch_account))
			.collect()
	}

	/// Add signed transaction to queue to be verified and imported
	pub fn add<T>(&mut self, tx: SignedTransaction, fetch_account: &T) -> Result<(), Error>
		where T: Fn(&Address) -> AccountDetails {

		trace!(target: "miner", "Importing: {:?}", tx.hash());

		if tx.gas_price < self.minimal_gas_price {
			trace!(target: "miner",
				"Dropping transaction below minimal gas price threshold: {:?} (gp: {} < {})",
				tx.hash(), tx.gas_price, self.minimal_gas_price
			);

			return Err(Error::Transaction(TransactionError::InsufficientGasPrice {
				minimal: self.minimal_gas_price,
				got: tx.gas_price,
			}));
		}

		if tx.gas > self.gas_limit {
			trace!(target: "miner",
				"Dropping transaction above gas limit: {:?} ({} > {})",
				tx.hash(), tx.gas, self.gas_limit
			);

			return Err(Error::Transaction(TransactionError::GasLimitExceeded {
				limit: self.gas_limit,
				got: tx.gas,
			}));
		}


		let vtx = try!(VerifiedTransaction::new(tx));
		let account = fetch_account(&vtx.sender());

		let cost = vtx.transaction.value + vtx.transaction.gas_price * vtx.transaction.gas;
		if account.balance < cost {
			trace!(target: "miner", "Dropping transaction without sufficient balance: {:?} ({} < {})",
				vtx.hash(), account.balance, cost);
			return Err(Error::Transaction(TransactionError::InsufficientBalance {
				cost: cost,
				balance: account.balance
			}));
		}

		self.import_tx(vtx, account.nonce).map_err(Error::Transaction)
	}

	/// Removes all transactions identified by hashes given in slice
	///
	/// If gap is introduced marks subsequent transactions as future
	pub fn remove_all<T>(&mut self, transaction_hashes: &[H256], fetch_account: T)
		where T: Fn(&Address) -> AccountDetails {
		for hash in transaction_hashes {
			self.remove(&hash, &fetch_account);
		}
	}

	/// Removes transaction identified by hashes from queue.
	///
	/// If gap is introduced marks subsequent transactions as future
	pub fn remove<T>(&mut self, transaction_hash: &H256, fetch_account: &T)
		where T: Fn(&Address) -> AccountDetails {

		let transaction = self.by_hash.remove(transaction_hash);
		if transaction.is_none() {
			// We don't know this transaction
			return;
		}

		let transaction = transaction.unwrap();
		let sender = transaction.sender();
		let nonce = transaction.nonce();
		let current_nonce = fetch_account(&sender).nonce;


		// Remove from future
		let order = self.future.drop(&sender, &nonce);
		if order.is_some() {
			self.update_future(&sender, current_nonce);
			// And now lets check if there is some chain of transactions in future
			// that should be placed in current
			self.move_matching_future_to_current(sender, current_nonce, current_nonce);
			return;
		}

		// Remove from current
		let order = self.current.drop(&sender, &nonce);
		if order.is_some() {
			// We will either move transaction to future or remove it completely
			// so there will be no transactions from this sender in current
			self.last_nonces.remove(&sender);
			// First update height of transactions in future to avoid collisions
			self.update_future(&sender, current_nonce);
			// This should move all current transactions to future and remove old transactions
			self.move_all_to_future(&sender, current_nonce);
			// And now lets check if there is some chain of transactions in future
			// that should be placed in current. It should also update last_nonces.
			self.move_matching_future_to_current(sender, current_nonce, current_nonce);
			return;
		}
	}

	/// Update height of all transactions in future transactions set.
	fn update_future(&mut self, sender: &Address, current_nonce: U256) {
		// We need to drain all transactions for current sender from future and reinsert them with updated height
		let all_nonces_from_sender = match self.future.by_address.row(&sender) {
			Some(row_map) => row_map.keys().cloned().collect::<Vec<U256>>(),
			None => vec![],
		};
		for k in all_nonces_from_sender {
			let order = self.future.drop(&sender, &k).unwrap();
			if k >= current_nonce {
				self.future.insert(*sender, k, order.update_height(k, current_nonce));
			} else {
				trace!(target: "miner", "Dropping old transaction: {:?} (nonce: {} < {})", order.hash, k, current_nonce);
				// Remove the transaction completely
				self.by_hash.remove(&order.hash);
			}
		}
	}

	/// Drop all transactions from given sender from `current`.
	/// Either moves them to `future` or removes them from queue completely.
	fn move_all_to_future(&mut self, sender: &Address, current_nonce: U256) {
		let all_nonces_from_sender = match self.current.by_address.row(&sender) {
			Some(row_map) => row_map.keys().cloned().collect::<Vec<U256>>(),
			None => vec![],
		};

		for k in all_nonces_from_sender {
			// Goes to future or is removed
			let order = self.current.drop(&sender, &k).unwrap();
			if k >= current_nonce {
				self.future.insert(*sender, k, order.update_height(k, current_nonce));
			} else {
				trace!(target: "miner", "Dropping old transaction: {:?} (nonce: {} < {})", order.hash, k, current_nonce);
				self.by_hash.remove(&order.hash);
			}
		}
		self.future.enforce_limit(&mut self.by_hash);
	}

	/// Returns top transactions from the queue ordered by priority.
	pub fn top_transactions(&self) -> Vec<SignedTransaction> {
		self.current.by_priority
			.iter()
			.map(|t| self.by_hash.get(&t.hash).expect("Transaction Queue Inconsistency"))
			.map(|t| t.transaction.clone())
			.collect()
	}

	/// Returns hashes of all transactions from current, ordered by priority.
	pub fn pending_hashes(&self) -> Vec<H256> {
		self.current.by_priority
			.iter()
			.map(|t| t.hash)
			.collect()
	}

	/// Removes all elements (in any state) from the queue
	pub fn clear(&mut self) {
		self.current.clear();
		self.future.clear();
		self.by_hash.clear();
		self.last_nonces.clear();
	}

	/// Checks if there are any transactions in `future` that should actually be promoted to `current`
	/// (because nonce matches).
	fn move_matching_future_to_current(&mut self, address: Address, mut current_nonce: U256, first_nonce: U256) {
		{
			let by_nonce = self.future.by_address.row_mut(&address);
			if let None = by_nonce {
				return;
			}
			let mut by_nonce = by_nonce.unwrap();
			while let Some(order) = by_nonce.remove(&current_nonce) {
				// remove also from priority and hash
				self.future.by_priority.remove(&order);
				// Put to current
				let order = order.update_height(current_nonce, first_nonce);
				self.current.insert(address, current_nonce, order);
				current_nonce = current_nonce + U256::one();
			}
		}
		self.future.by_address.clear_if_empty(&address);
		// Update last inserted nonce
		self.last_nonces.insert(address, current_nonce - U256::one());
	}

	/// Adds VerifiedTransaction to this queue.
	///
	/// Determines if it should be placed in current or future. When transaction is
	/// imported to `current` also checks if there are any `future` transactions that should be promoted because of
	/// this.
	///
	/// It ignores transactions that has already been imported (same `hash`) and replaces the transaction
	/// iff `(address, nonce)` is the same but `gas_price` is higher.
	///
	/// Returns `true` when transaction was imported successfuly
	fn import_tx(&mut self, tx: VerifiedTransaction, state_nonce: U256) -> Result<(), TransactionError> {

		if self.by_hash.get(&tx.hash()).is_some() {
			// Transaction is already imported.
			trace!(target: "miner", "Dropping already imported transaction: {:?}", tx.hash());
			return Err(TransactionError::AlreadyImported);
		}


		let address = tx.sender();
		let nonce = tx.nonce();

		let next_nonce = self.last_nonces
			.get(&address)
			.cloned()
			.map_or(state_nonce, |n| n + U256::one());

		// Check height
		if nonce > next_nonce {
			// We have a gap - put to future
			Self::replace_transaction(tx, next_nonce, &mut self.future, &mut self.by_hash);
			self.future.enforce_limit(&mut self.by_hash);
			return Ok(());
		} else if nonce < state_nonce {
			// Droping transaction
			trace!(target: "miner", "Dropping old transaction: {:?} (nonce: {} < {})", tx.hash(), nonce, next_nonce);
			return Err(TransactionError::Old);
		}

		Self::replace_transaction(tx, state_nonce, &mut self.current, &mut self.by_hash);
		self.last_nonces.insert(address, nonce);
		// But maybe there are some more items waiting in future?
		self.move_matching_future_to_current(address, nonce + U256::one(), state_nonce);
		self.current.enforce_limit(&mut self.by_hash);

		trace!(target: "miner", "status: {:?}", self.status());
		Ok(())
	}

	/// Replaces transaction in given set (could be `future` or `current`).
	///
	/// If there is already transaction with same `(sender, nonce)` it will be replaced iff `gas_price` is higher.
	/// One of the transactions is dropped from set and also removed from queue entirely (from `by_hash`).
	fn replace_transaction(tx: VerifiedTransaction, base_nonce: U256, set: &mut TransactionSet, by_hash: &mut HashMap<H256, VerifiedTransaction>) {
		let order = TransactionOrder::for_transaction(&tx, base_nonce);
		let hash = tx.hash();
		let address = tx.sender();
		let nonce = tx.nonce();

		by_hash.insert(hash, tx);
		if let Some(old) = set.insert(address, nonce, order.clone()) {
			// There was already transaction in queue. Let's check which one should stay
			let old_fee = old.gas_price;
			let new_fee = order.gas_price;
			if old_fee.cmp(&new_fee) == Ordering::Greater {
				// Put back old transaction since it has greater priority (higher gas_price)
				set.by_address.insert(address, nonce, old);
				// and remove new one
				set.by_priority.remove(&order);
				by_hash.remove(&hash);
			} else {
				// Make sure we remove old transaction entirely
				set.by_priority.remove(&old);
				by_hash.remove(&old.hash);
			}
		}
	}
}


#[cfg(test)]
mod test {
	extern crate rustc_serialize;
	use util::table::*;
	use util::*;
	use ethcore::transaction::*;
	use super::*;
	use super::{TransactionSet, TransactionOrder, VerifiedTransaction};

	fn new_unsigned_tx(nonce: U256) -> Transaction {
		Transaction {
			action: Action::Create,
			value: U256::from(100),
			data: "3331600055".from_hex().unwrap(),
			gas: U256::from(100_000),
			gas_price: U256::one(),
			nonce: nonce
		}
	}

	fn new_tx() -> SignedTransaction {
		let keypair = KeyPair::create().unwrap();
		new_unsigned_tx(U256::from(123)).sign(&keypair.secret())
	}

	fn default_nonce(_address: &Address) -> AccountDetails {
		AccountDetails {
			nonce: U256::from(123),
			balance: !U256::zero()
		}
	}

	fn new_txs(second_nonce: U256) -> (SignedTransaction, SignedTransaction) {
		let keypair = KeyPair::create().unwrap();
		let secret = &keypair.secret();
		let nonce = U256::from(123);
		let tx = new_unsigned_tx(nonce);
		let tx2 = new_unsigned_tx(nonce + second_nonce);

		(tx.sign(secret), tx2.sign(secret))
	}

	#[test]
	fn should_create_transaction_set() {
		// given
		let mut set = TransactionSet {
			by_priority: BTreeSet::new(),
			by_address: Table::new(),
			limit: 1
		};
		let (tx1, tx2) = new_txs(U256::from(1));
		let tx1 = VerifiedTransaction::new(tx1).unwrap();
		let tx2 = VerifiedTransaction::new(tx2).unwrap();
		let mut by_hash = {
			let mut x = HashMap::new();
			let tx1 = VerifiedTransaction::new(tx1.transaction.clone()).unwrap();
			let tx2 = VerifiedTransaction::new(tx2.transaction.clone()).unwrap();
			x.insert(tx1.hash(), tx1);
			x.insert(tx2.hash(), tx2);
			x
		};
		// Insert both transactions
		let order1 = TransactionOrder::for_transaction(&tx1, U256::zero());
		set.insert(tx1.sender(), tx1.nonce(), order1.clone());
		let order2 = TransactionOrder::for_transaction(&tx2, U256::zero());
		set.insert(tx2.sender(), tx2.nonce(), order2.clone());
		assert_eq!(set.by_priority.len(), 2);
		assert_eq!(set.by_address.len(), 2);

		// when
		set.enforce_limit(&mut by_hash);

		// then
		assert_eq!(by_hash.len(), 1);
		assert_eq!(set.by_priority.len(), 1);
		assert_eq!(set.by_address.len(), 1);
		assert_eq!(set.by_priority.iter().next().unwrap().clone(), order1);
		set.clear();
		assert_eq!(set.by_priority.len(), 0);
		assert_eq!(set.by_address.len(), 0);
	}


	#[test]
	fn should_import_tx() {
		// given
		let mut txq = TransactionQueue::new();
		let tx = new_tx();

		// when
		let res = txq.add(tx, &default_nonce);

		// then
		assert!(res.is_ok());
		let stats = txq.status();
		assert_eq!(stats.pending, 1);
	}

	#[test]
	fn gas_limit_should_never_overflow() {
		// given
		let mut txq = TransactionQueue::new();
		txq.set_gas_limit(U256::zero());
		assert_eq!(txq.gas_limit, U256::zero());

		// when
		txq.set_gas_limit(!U256::zero());

		// then
		assert_eq!(txq.gas_limit, !U256::zero());
	}

	#[test]
	fn should_not_import_transaction_above_gas_limit() {
		// given
		let mut txq = TransactionQueue::new();
		let tx = new_tx();
		txq.set_gas_limit(tx.gas / U256::from(2));

		// when
		txq.add(tx, &default_nonce).unwrap_err();

		// then
		let stats = txq.status();
		assert_eq!(stats.pending, 0);
		assert_eq!(stats.future, 0);
	}


	#[test]
	fn should_drop_transactions_from_senders_without_balance() {
		// given
		let mut txq = TransactionQueue::new();
		let tx = new_tx();
		let account = |a: &Address| AccountDetails {
			nonce: default_nonce(a).nonce,
			balance: U256::one()
		};

		// when
		txq.add(tx, &account).unwrap_err();

		// then
		let stats = txq.status();
		assert_eq!(stats.pending, 0);
		assert_eq!(stats.future, 0);
	}

	#[test]
	fn should_not_import_transaction_below_min_gas_price_threshold() {
		// given
		let mut txq = TransactionQueue::new();
		let tx = new_tx();
		txq.set_minimal_gas_price(tx.gas_price + U256::one());

		// when
		txq.add(tx, &default_nonce).unwrap_err();

		// then
		let stats = txq.status();
		assert_eq!(stats.pending, 0);
		assert_eq!(stats.future, 0);
	}

	#[test]
	fn should_reject_incorectly_signed_transaction() {
		// given
		let mut txq = TransactionQueue::new();
		let tx = new_unsigned_tx(U256::from(123));
		let stx = {
			let mut s = RlpStream::new_list(9);
			s.append(&tx.nonce);
			s.append(&tx.gas_price);
			s.append(&tx.gas);
			s.append_empty_data(); // action=create
			s.append(&tx.value);
			s.append(&tx.data);
			s.append(&0u64); // v
			s.append(&U256::zero()); // r
			s.append(&U256::zero()); // s
			decode(s.as_raw())
		};
		// when
		let res = txq.add(stx, &default_nonce);

		// then
		assert!(res.is_err());
	}

	#[test]
	fn should_import_txs_from_same_sender() {
		// given
		let mut txq = TransactionQueue::new();

		let (tx, tx2) = new_txs(U256::from(1));

		// when
		txq.add(tx.clone(), &default_nonce).unwrap();
		txq.add(tx2.clone(), &default_nonce).unwrap();

		// then
		let top = txq.top_transactions();
		assert_eq!(top[0], tx);
		assert_eq!(top[1], tx2);
		assert_eq!(top.len(), 2);
	}

	#[test]
	fn should_return_pending_hashes() {
			// given
		let mut txq = TransactionQueue::new();

		let (tx, tx2) = new_txs(U256::from(1));

		// when
		txq.add(tx.clone(), &default_nonce).unwrap();
		txq.add(tx2.clone(), &default_nonce).unwrap();

		// then
		let top = txq.pending_hashes();
		assert_eq!(top[0], tx.hash());
		assert_eq!(top[1], tx2.hash());
		assert_eq!(top.len(), 2);
	}

	#[test]
	fn should_put_transaction_to_futures_if_gap_detected() {
		// given
		let mut txq = TransactionQueue::new();

		let (tx, tx2) = new_txs(U256::from(2));

		// when
		txq.add(tx.clone(), &default_nonce).unwrap();
		txq.add(tx2.clone(), &default_nonce).unwrap();

		// then
		let stats = txq.status();
		assert_eq!(stats.pending, 1);
		assert_eq!(stats.future, 1);
		let top = txq.top_transactions();
		assert_eq!(top.len(), 1);
		assert_eq!(top[0], tx);
	}

	#[test]
	fn should_correctly_update_futures_when_removing() {
		// given
		let prev_nonce = |a: &Address| AccountDetails{ nonce: default_nonce(a).nonce - U256::one(), balance:
			!U256::zero() };
		let next2_nonce = |a: &Address| AccountDetails{ nonce: default_nonce(a).nonce + U256::from(2), balance:
			!U256::zero() };

		let mut txq = TransactionQueue::new();

		let (tx, tx2) = new_txs(U256::from(1));
		txq.add(tx.clone(), &prev_nonce).unwrap();
		txq.add(tx2.clone(), &prev_nonce).unwrap();
		assert_eq!(txq.status().future, 2);

		// when
		txq.remove(&tx.hash(), &next2_nonce);
		// should remove both transactions since they are not valid

		// then
		assert_eq!(txq.status().pending, 0);
		assert_eq!(txq.status().future, 0);
	}

	#[test]
	fn should_move_transactions_if_gap_filled() {
		// given
		let mut txq = TransactionQueue::new();
		let kp = KeyPair::create().unwrap();
		let secret = kp.secret();
		let tx = new_unsigned_tx(U256::from(123)).sign(&secret);
		let tx1 = new_unsigned_tx(U256::from(124)).sign(&secret);
		let tx2 = new_unsigned_tx(U256::from(125)).sign(&secret);

		txq.add(tx, &default_nonce).unwrap();
		assert_eq!(txq.status().pending, 1);
		txq.add(tx2, &default_nonce).unwrap();
		assert_eq!(txq.status().future, 1);

		// when
		txq.add(tx1, &default_nonce).unwrap();

		// then
		let stats = txq.status();
		assert_eq!(stats.pending, 3);
		assert_eq!(stats.future, 0);
	}

	#[test]
	fn should_remove_transaction() {
		// given
		let mut txq2 = TransactionQueue::new();
		let (tx, tx2) = new_txs(U256::from(3));
		txq2.add(tx.clone(), &default_nonce).unwrap();
		txq2.add(tx2.clone(), &default_nonce).unwrap();
		assert_eq!(txq2.status().pending, 1);
		assert_eq!(txq2.status().future, 1);

		// when
		txq2.remove(&tx.hash(), &default_nonce);
		txq2.remove(&tx2.hash(), &default_nonce);


		// then
		let stats = txq2.status();
		assert_eq!(stats.pending, 0);
		assert_eq!(stats.future, 0);
	}

	#[test]
	fn should_move_transactions_to_future_if_gap_introduced() {
		// given
		let mut txq = TransactionQueue::new();
		let (tx, tx2) = new_txs(U256::from(1));
		let tx3 = new_tx();
		txq.add(tx2.clone(), &default_nonce).unwrap();
		assert_eq!(txq.status().future, 1);
		txq.add(tx3.clone(), &default_nonce).unwrap();
		txq.add(tx.clone(), &default_nonce).unwrap();
		assert_eq!(txq.status().pending, 3);

		// when
		txq.remove(&tx.hash(), &default_nonce);

		// then
		let stats = txq.status();
		assert_eq!(stats.future, 1);
		assert_eq!(stats.pending, 1);
	}

	#[test]
	fn should_clear_queue() {
		// given
		let mut txq = TransactionQueue::new();
		let (tx, tx2) = new_txs(U256::one());

		// add
		txq.add(tx2.clone(), &default_nonce).unwrap();
		txq.add(tx.clone(), &default_nonce).unwrap();
		let stats = txq.status();
		assert_eq!(stats.pending, 2);

		// when
		txq.clear();

		// then
		let stats = txq.status();
		assert_eq!(stats.pending, 0);
	}

	#[test]
	fn should_drop_old_transactions_when_hitting_the_limit() {
		// given
		let mut txq = TransactionQueue::with_limits(1, 1);
		let (tx, tx2) = new_txs(U256::one());
		txq.add(tx.clone(), &default_nonce).unwrap();
		assert_eq!(txq.status().pending, 1);

		// when
		txq.add(tx2.clone(), &default_nonce).unwrap();

		// then
		let t = txq.top_transactions();
		assert_eq!(txq.status().pending, 1);
		assert_eq!(t.len(), 1);
		assert_eq!(t[0], tx);
	}

	#[test]
	fn should_limit_future_transactions() {
		let mut txq = TransactionQueue::with_limits(10, 1);
		let (tx1, tx2) = new_txs(U256::from(4));
		let (tx3, tx4) = new_txs(U256::from(4));
		txq.add(tx1.clone(), &default_nonce).unwrap();
		txq.add(tx3.clone(), &default_nonce).unwrap();
		assert_eq!(txq.status().pending, 2);

		// when
		txq.add(tx2.clone(), &default_nonce).unwrap();
		assert_eq!(txq.status().future, 1);
		txq.add(tx4.clone(), &default_nonce).unwrap();

		// then
		assert_eq!(txq.status().future, 1);
	}

	#[test]
	fn should_drop_transactions_with_old_nonces() {
		let mut txq = TransactionQueue::new();
		let tx = new_tx();
		let last_nonce = tx.nonce + U256::one();
		let fetch_last_nonce = |_a: &Address| AccountDetails{ nonce: last_nonce, balance: !U256::zero() };

		// when
		txq.add(tx, &fetch_last_nonce).unwrap_err();

		// then
		let stats = txq.status();
		assert_eq!(stats.pending, 0);
		assert_eq!(stats.future, 0);
	}

	#[test]
	fn should_not_insert_same_transaction_twice() {
		// given
		let nonce = |a: &Address| AccountDetails { nonce: default_nonce(a).nonce + U256::one(),
			balance: !U256::zero() };
		let mut txq = TransactionQueue::new();
		let (_tx1, tx2) = new_txs(U256::from(1));
		txq.add(tx2.clone(), &default_nonce).unwrap();
		assert_eq!(txq.status().future, 1);
		assert_eq!(txq.status().pending, 0);

		// when
		txq.add(tx2.clone(), &nonce).unwrap_err();

		// then
		let stats = txq.status();
		assert_eq!(stats.future, 1);
		assert_eq!(stats.pending, 0);
	}

	#[test]
	fn should_accept_same_transaction_twice_if_removed() {
		// given
		let mut txq = TransactionQueue::new();
		let (tx1, tx2) = new_txs(U256::from(1));
		txq.add(tx1.clone(), &default_nonce).unwrap();
		txq.add(tx2.clone(), &default_nonce).unwrap();
		assert_eq!(txq.status().pending, 2);

		// when
		txq.remove(&tx1.hash(), &default_nonce);
		assert_eq!(txq.status().pending, 0);
		assert_eq!(txq.status().future, 1);
		txq.add(tx1.clone(), &default_nonce).unwrap();

		// then
		let stats = txq.status();
		assert_eq!(stats.future, 0);
		assert_eq!(stats.pending, 2);
	}

	#[test]
	fn should_not_move_to_future_if_state_nonce_is_higher() {
		// given
		let next_nonce = |a: &Address| AccountDetails { nonce: default_nonce(a).nonce + U256::one(), balance:
			!U256::zero() };
		let mut txq = TransactionQueue::new();
		let (tx, tx2) = new_txs(U256::from(1));
		let tx3 = new_tx();
		txq.add(tx2.clone(), &default_nonce).unwrap();
		assert_eq!(txq.status().future, 1);
		txq.add(tx3.clone(), &default_nonce).unwrap();
		txq.add(tx.clone(), &default_nonce).unwrap();
		assert_eq!(txq.status().pending, 3);

		// when
		txq.remove(&tx.hash(), &next_nonce);

		// then
		let stats = txq.status();
		assert_eq!(stats.future, 0);
		assert_eq!(stats.pending, 2);
	}

	#[test]
	fn should_replace_same_transaction_when_has_higher_fee() {
		// given
		let mut txq = TransactionQueue::new();
		let keypair = KeyPair::create().unwrap();
		let tx = new_unsigned_tx(U256::from(123)).sign(&keypair.secret());
		let tx2 = {
			let mut tx2 = tx.deref().clone();
			tx2.gas_price = U256::from(200);
			tx2.sign(&keypair.secret())
		};

		// when
		txq.add(tx, &default_nonce).unwrap();
		txq.add(tx2, &default_nonce).unwrap();

		// then
		let stats = txq.status();
		assert_eq!(stats.pending, 1);
		assert_eq!(stats.future, 0);
		assert_eq!(txq.top_transactions()[0].gas_price, U256::from(200));
	}

	#[test]
	fn should_replace_same_transaction_when_importing_to_futures() {
		// given
		let mut txq = TransactionQueue::new();
		let keypair = KeyPair::create().unwrap();
		let tx0 = new_unsigned_tx(U256::from(123)).sign(&keypair.secret());
		let tx1 = {
			let mut tx1 = tx0.deref().clone();
			tx1.nonce = U256::from(124);
			tx1.sign(&keypair.secret())
		};
		let tx2 = {
			let mut tx2 = tx1.deref().clone();
			tx2.gas_price = U256::from(200);
			tx2.sign(&keypair.secret())
		};

		// when
		txq.add(tx1, &default_nonce).unwrap();
		txq.add(tx2, &default_nonce).unwrap();
		assert_eq!(txq.status().future, 1);
		txq.add(tx0, &default_nonce).unwrap();

		// then
		let stats = txq.status();
		assert_eq!(stats.future, 0);
		assert_eq!(stats.pending, 2);
		assert_eq!(txq.top_transactions()[1].gas_price, U256::from(200));
	}

	#[test]
	fn should_recalculate_height_when_removing_from_future() {
		// given
		let previous_nonce = |a: &Address| AccountDetails{ nonce: default_nonce(a).nonce - U256::one(), balance:
			!U256::zero() };
		let next_nonce = |a: &Address| AccountDetails{ nonce: default_nonce(a).nonce + U256::one(), balance:
			!U256::zero() };
		let mut txq = TransactionQueue::new();
		let (tx1, tx2) = new_txs(U256::one());
		txq.add(tx1.clone(), &previous_nonce).unwrap();
		txq.add(tx2, &previous_nonce).unwrap();
		assert_eq!(txq.status().future, 2);

		// when
		txq.remove(&tx1.hash(), &next_nonce);

		// then
		let stats = txq.status();
		assert_eq!(stats.future, 0);
		assert_eq!(stats.pending, 1);
	}
}<|MERGE_RESOLUTION|>--- conflicted
+++ resolved
@@ -313,8 +313,6 @@
 		self.minimal_gas_price = min_gas_price;
 	}
 
-<<<<<<< HEAD
-=======
 	/// Sets new gas limit. Transactions with gas slightly (`GAS_LIMIT_HYSTERESIS`) above the limit won't be imported.
 	/// Any transaction already imported to the queue is not affected.
 	pub fn set_gas_limit(&mut self, gas_limit: U256) {
@@ -326,9 +324,6 @@
 		};
 	}
 
-	// Will be used when rpc merged
-	#[allow(dead_code)]
->>>>>>> 7fb36563
 	/// Returns current status for this queue
 	pub fn status(&self) -> TransactionQueueStatus {
 		TransactionQueueStatus {
