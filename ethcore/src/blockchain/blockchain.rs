// Copyright 2015, 2016 Ethcore (UK) Ltd.
// This file is part of Parity.

// Parity is free software: you can redistribute it and/or modify
// it under the terms of the GNU General Public License as published by
// the Free Software Foundation, either version 3 of the License, or
// (at your option) any later version.

// Parity is distributed in the hope that it will be useful,
// but WITHOUT ANY WARRANTY; without even the implied warranty of
// MERCHANTABILITY or FITNESS FOR A PARTICULAR PURPOSE.  See the
// GNU General Public License for more details.

// You should have received a copy of the GNU General Public License
// along with Parity.  If not, see <http://www.gnu.org/licenses/>.

//! Blockchain database.

use std::sync::atomic::{AtomicUsize, Ordering as AtomicOrder};
use bloomchain as bc;
use util::*;
use header::*;
use super::extras::*;
use transaction::*;
use views::*;
use receipt::Receipt;
use blooms::{Bloom, BloomGroup};
use blockchain::block_info::{BlockInfo, BlockLocation, BranchBecomingCanonChainData};
use blockchain::best_block::BestBlock;
use types::tree_route::TreeRoute;
use blockchain::update::ExtrasUpdate;
<<<<<<< HEAD
use blockchain::{CacheSize, ImportRoute};
use db::{Writable, Readable, Key, CacheUpdatePolicy};
use ethcore_db;
use ethcore_db::{DatabaseConnection, DatabaseService};

const BLOOM_INDEX_SIZE: usize = 16;
const BLOOM_LEVELS: u8 = 3;

/// Blockchain configuration.
#[derive(Debug)]
pub struct BlockChainConfig {
	/// Preferred cache size in bytes.
	pub pref_cache_size: usize,
	/// Maximum cache size in bytes.
	pub max_cache_size: usize,
}
=======
use blockchain::{CacheSize, ImportRoute, Config};
use db::{Writable, Readable, CacheUpdatePolicy};
>>>>>>> 468d761e

const LOG_BLOOMS_LEVELS: usize = 3;
const LOG_BLOOMS_ELEMENTS_PER_INDEX: usize = 16;

/// Interface for querying blocks by hash and by number.
pub trait BlockProvider {
	/// Returns true if the given block is known
	/// (though not necessarily a part of the canon chain).
	fn is_known(&self, hash: &H256) -> bool;

	/// Get raw block data
	fn block(&self, hash: &H256) -> Option<Bytes>;

	/// Get the familial details concerning a block.
	fn block_details(&self, hash: &H256) -> Option<BlockDetails>;

	/// Get the hash of given block's number.
	fn block_hash(&self, index: BlockNumber) -> Option<H256>;

	/// Get the address of transaction with given hash.
	fn transaction_address(&self, hash: &H256) -> Option<TransactionAddress>;

	/// Get receipts of block with given hash.
	fn block_receipts(&self, hash: &H256) -> Option<BlockReceipts>;

	/// Get the partial-header of a block.
	fn block_header(&self, hash: &H256) -> Option<Header> {
		self.block(hash).map(|bytes| BlockView::new(&bytes).header())
	}

	/// Get a list of uncles for a given block.
	/// Returns None if block does not exist.
	fn uncles(&self, hash: &H256) -> Option<Vec<Header>> {
		self.block(hash).map(|bytes| BlockView::new(&bytes).uncles())
	}

	/// Get a list of uncle hashes for a given block.
	/// Returns None if block does not exist.
	fn uncle_hashes(&self, hash: &H256) -> Option<Vec<H256>> {
		self.block(hash).map(|bytes| BlockView::new(&bytes).uncle_hashes())
	}

	/// Get the number of given block's hash.
	fn block_number(&self, hash: &H256) -> Option<BlockNumber> {
		self.block(hash).map(|bytes| BlockView::new(&bytes).header_view().number())
	}

	/// Get transaction with given transaction hash.
	fn transaction(&self, address: &TransactionAddress) -> Option<LocalizedTransaction> {
		self.block(&address.block_hash).and_then(|bytes| BlockView::new(&bytes).localized_transaction_at(address.index))
	}

	/// Get transaction receipt.
	fn transaction_receipt(&self, address: &TransactionAddress) -> Option<Receipt> {
		self.block_receipts(&address.block_hash).and_then(|br| br.receipts.into_iter().nth(address.index))
	}

	/// Get a list of transactions for a given block.
	/// Returns None if block does not exist.
	fn transactions(&self, hash: &H256) -> Option<Vec<LocalizedTransaction>> {
		self.block(hash).map(|bytes| BlockView::new(&bytes).localized_transactions())
	}

	/// Returns reference to genesis hash.
	fn genesis_hash(&self) -> H256 {
		self.block_hash(0).expect("Genesis hash should always exist")
	}

	/// Returns the header of the genesis block.
	fn genesis_header(&self) -> Header {
		self.block_header(&self.genesis_hash()).unwrap()
	}

	/// Returns numbers of blocks containing given bloom.
	fn blocks_with_bloom(&self, bloom: &H2048, from_block: BlockNumber, to_block: BlockNumber) -> Vec<BlockNumber>;
}

#[derive(Debug, Hash, Eq, PartialEq, Clone)]
enum CacheID {
	Block(H256),
	BlockDetails(H256),
	BlockHashes(BlockNumber),
	TransactionAddresses(H256),
	BlocksBlooms(LogGroupPosition),
	BlockReceipts(H256),
}

struct CacheManager {
	cache_usage: VecDeque<HashSet<CacheID>>,
	in_use: HashSet<CacheID>,
}

impl bc::group::BloomGroupDatabase for BlockChain {
	fn blooms_at(&self, position: &bc::group::GroupPosition) -> Option<bc::group::BloomGroup> {
		let position = LogGroupPosition::from(position.clone());
		self.note_used(CacheID::BlocksBlooms(position.clone()));
		self.extras_db.read_with_cache(&self.blocks_blooms, &position).map(Into::into)
	}
}

/// Structure providing fast access to blockchain data.
///
/// **Does not do input data verification.**
pub struct BlockChain {
	// All locks must be captured in the order declared here.
	pref_cache_size: AtomicUsize,
	max_cache_size: AtomicUsize,
	blooms_config: bc::Config,

	best_block: RwLock<BestBlock>,

	// block cache
	blocks: RwLock<HashMap<H256, Bytes>>,

	// extra caches
	block_details: RwLock<HashMap<H256, BlockDetails>>,
	block_hashes: RwLock<HashMap<BlockNumber, H256>>,
	transaction_addresses: RwLock<HashMap<H256, TransactionAddress>>,
	blocks_blooms: RwLock<HashMap<LogGroupPosition, BloomGroup>>,
	block_receipts: RwLock<HashMap<H256, BlockReceipts>>,

	extras_db: DatabaseConnection,
	blocks_db: DatabaseConnection,

	cache_man: RwLock<CacheManager>,

	insert_lock: Mutex<()>
}

impl BlockProvider for BlockChain {
	/// Returns true if the given block is known
	/// (though not necessarily a part of the canon chain).
	fn is_known(&self, hash: &H256) -> bool {
		self.extras_db.exists_with_cache(&self.block_details, hash)
	}

	/// Get raw block data
	fn block(&self, hash: &H256) -> Option<Bytes> {
		{
			let read = self.blocks.read().unwrap();
			if let Some(v) = read.get(hash) {
				return Some(v.clone());
			}
		}

		let opt = self.blocks_db.get(hash)
			.expect("Low level database error. Some issue with disk?");

		self.note_used(CacheID::Block(hash.clone()));

		match opt {
			Some(b) => {
				let bytes: Bytes = b.to_vec();
				let mut write = self.blocks.write().unwrap();
				write.insert(hash.clone(), bytes.clone());
				Some(bytes)
			},
			None => None
		}
	}

	/// Get the familial details concerning a block.
	fn block_details(&self, hash: &H256) -> Option<BlockDetails> {
		self.note_used(CacheID::BlockDetails(hash.clone()));
		self.extras_db.read_with_cache(&self.block_details, hash)
	}

	/// Get the hash of given block's number.
	fn block_hash(&self, index: BlockNumber) -> Option<H256> {
		self.note_used(CacheID::BlockHashes(index));
		self.extras_db.read_with_cache(&self.block_hashes, &index)
	}

	/// Get the address of transaction with given hash.
	fn transaction_address(&self, hash: &H256) -> Option<TransactionAddress> {
		self.note_used(CacheID::TransactionAddresses(hash.clone()));
		self.extras_db.read_with_cache(&self.transaction_addresses, hash)
	}

	/// Get receipts of block with given hash.
	fn block_receipts(&self, hash: &H256) -> Option<BlockReceipts> {
		self.note_used(CacheID::BlockReceipts(hash.clone()));
		self.extras_db.read_with_cache(&self.block_receipts, hash)
	}

	/// Returns numbers of blocks containing given bloom.
	fn blocks_with_bloom(&self, bloom: &H2048, from_block: BlockNumber, to_block: BlockNumber) -> Vec<BlockNumber> {
		let range = from_block as bc::Number..to_block as bc::Number;
		let chain = bc::group::BloomGroupChain::new(self.blooms_config, self);
		chain.with_bloom(&range, &Bloom::from(bloom.clone()).into())
			.into_iter()
			.map(|b| b as BlockNumber)
			.collect()
	}
}

const COLLECTION_QUEUE_SIZE: usize = 8;

pub struct AncestryIter<'a> {
	current: H256,
	chain: &'a BlockChain,
}

impl<'a> Iterator for AncestryIter<'a> {
	type Item = H256;
	fn next(&mut self) -> Option<H256> {
		if self.current.is_zero() {
			Option::None
		} else {
			let mut n = self.chain.block_details(&self.current).unwrap().parent;
			mem::swap(&mut self.current, &mut n);
			Some(n)
		}
	}
}

impl BlockChain {
	/// Create new instance of blockchain from given Genesis
	pub fn new(config: Config, genesis: &[u8], path: &Path) -> BlockChain {
		// open extras db
		let mut extras_path = path.to_path_buf();
		extras_path.push("extras");
		let extras_db = ethcore_db::extras_client(path.to_str().unwrap()).unwrap();
		extras_db.open_default(extras_path.to_str().unwrap().to_owned()).unwrap();

		// open blocks db
		let mut blocks_path = path.to_path_buf();
		blocks_path.push("blocks");
		let blocks_db = ethcore_db::blocks_client(path.to_str().unwrap()).unwrap();
		match blocks_db.open_default(blocks_path.to_str().unwrap().to_owned()) {
			Err(ethcore_db::Error::AlreadyOpen) => {},
			Ok(_) => {},
			Err(e) => panic!("error opening blocks_db: {:?}", e),
		}

		let mut cache_man = CacheManager{cache_usage: VecDeque::new(), in_use: HashSet::new()};
		(0..COLLECTION_QUEUE_SIZE).foreach(|_| cache_man.cache_usage.push_back(HashSet::new()));

		let bc = BlockChain {
			pref_cache_size: AtomicUsize::new(config.pref_cache_size),
			max_cache_size: AtomicUsize::new(config.max_cache_size),
			blooms_config: bc::Config {
				levels: LOG_BLOOMS_LEVELS,
				elements_per_index: LOG_BLOOMS_ELEMENTS_PER_INDEX,
			},
			best_block: RwLock::new(BestBlock::default()),
			blocks: RwLock::new(HashMap::new()),
			block_details: RwLock::new(HashMap::new()),
			block_hashes: RwLock::new(HashMap::new()),
			transaction_addresses: RwLock::new(HashMap::new()),
			blocks_blooms: RwLock::new(HashMap::new()),
			block_receipts: RwLock::new(HashMap::new()),
			extras_db: extras_db,
			blocks_db: blocks_db,
			cache_man: RwLock::new(cache_man),
			insert_lock: Mutex::new(()),
		};

		// load best block
		let best_block_hash = match bc.extras_db.get(b"best").unwrap() {
			Some(best) => H256::from_slice(&best),
			None => {
				// best block does not exist
				// we need to insert genesis into the cache
				let block = BlockView::new(genesis);
				let header = block.header_view();
				let hash = block.sha3();

				let details = BlockDetails {
					number: header.number(),
					total_difficulty: header.difficulty(),
					parent: header.parent_hash(),
					children: vec![]
				};

				bc.blocks_db.put(&hash, genesis).unwrap();

				let batch = ethcore_db::DBTransaction::new();
				batch.write(&hash, &details);
				batch.write(&header.number(), &hash);
				batch.put(b"best", &hash);

				bc.extras_db.write(batch).unwrap();
				hash
			}
		};

		{
			let mut best_block = bc.best_block.write().unwrap();
			best_block.number = bc.block_number(&best_block_hash).unwrap();
			best_block.total_difficulty = bc.block_details(&best_block_hash).unwrap().total_difficulty;
			best_block.hash = best_block_hash;
		}

		bc
	}

	/// Set the cache configuration.
	pub fn configure_cache(&self, pref_cache_size: usize, max_cache_size: usize) {
		self.pref_cache_size.store(pref_cache_size, AtomicOrder::Relaxed);
		self.max_cache_size.store(max_cache_size, AtomicOrder::Relaxed);
	}

	/// Returns a tree route between `from` and `to`, which is a tuple of:
	///
	/// - a vector of hashes of all blocks, ordered from `from` to `to`.
	///
	/// - common ancestor of these blocks.
	///
	/// - an index where best common ancestor would be
	///
	/// 1.) from newer to older
	///
	/// - bc: `A1 -> A2 -> A3 -> A4 -> A5`
	/// - from: A5, to: A4
	/// - route:
	///
	///   ```json
	///   { blocks: [A5], ancestor: A4, index: 1 }
	///   ```
	///
	/// 2.) from older to newer
	///
	/// - bc: `A1 -> A2 -> A3 -> A4 -> A5`
	/// - from: A3, to: A4
	/// - route:
	///
	///   ```json
	///   { blocks: [A4], ancestor: A3, index: 0 }
	///   ```
	///
	/// 3.) fork:
	///
	/// - bc:
	///
	///   ```text
	///   A1 -> A2 -> A3 -> A4
	///              -> B3 -> B4
	///   ```
	/// - from: B4, to: A4
	/// - route:
	///
	///   ```json
	///   { blocks: [B4, B3, A3, A4], ancestor: A2, index: 2 }
	///   ```
	pub fn tree_route(&self, from: H256, to: H256) -> TreeRoute {
		let mut from_branch = vec![];
		let mut to_branch = vec![];

		let mut from_details = self.block_details(&from).expect(&format!("0. Expected to find details for block {:?}", from));
		let mut to_details = self.block_details(&to).expect(&format!("1. Expected to find details for block {:?}", to));
		let mut current_from = from;
		let mut current_to = to;

		// reset from && to to the same level
		while from_details.number > to_details.number {
			from_branch.push(current_from);
			current_from = from_details.parent.clone();
			from_details = self.block_details(&from_details.parent).expect(&format!("2. Expected to find details for block {:?}", from_details.parent));
		}

		while to_details.number > from_details.number {
			to_branch.push(current_to);
			current_to = to_details.parent.clone();
			to_details = self.block_details(&to_details.parent).expect(&format!("3. Expected to find details for block {:?}", to_details.parent));
		}

		assert_eq!(from_details.number, to_details.number);

		// move to shared parent
		while current_from != current_to {
			from_branch.push(current_from);
			current_from = from_details.parent.clone();
			from_details = self.block_details(&from_details.parent).expect(&format!("4. Expected to find details for block {:?}", from_details.parent));

			to_branch.push(current_to);
			current_to = to_details.parent.clone();
			to_details = self.block_details(&to_details.parent).expect(&format!("5. Expected to find details for block {:?}", from_details.parent));
		}

		let index = from_branch.len();

		from_branch.extend(to_branch.into_iter().rev());

		TreeRoute {
			blocks: from_branch,
			ancestor: current_from,
			index: index
		}
	}

	#[cfg_attr(feature="dev", allow(similar_names))]
	/// Inserts the block into backing cache database.
	/// Expects the block to be valid and already verified.
	/// If the block is already known, does nothing.
	pub fn insert_block(&self, bytes: &[u8], receipts: Vec<Receipt>) -> ImportRoute {
		// create views onto rlp
		let block = BlockView::new(bytes);
		let header = block.header_view();
		let hash = header.sha3();

		if self.is_known(&hash) {
			return ImportRoute::none();
		}

		let _lock = self.insert_lock.lock();
		// store block in db
		self.blocks_db.put(&hash, &bytes).unwrap();

		let info = self.block_info(bytes);

		self.apply_update(ExtrasUpdate {
			block_hashes: self.prepare_block_hashes_update(bytes, &info),
			block_details: self.prepare_block_details_update(bytes, &info),
			block_receipts: self.prepare_block_receipts_update(receipts, &info),
			transactions_addresses: self.prepare_transaction_addresses_update(bytes, &info),
			blocks_blooms: self.prepare_block_blooms_update(bytes, &info),
			info: info.clone(),
		});

		ImportRoute::from(info)
	}

	/// Applies extras update.
	fn apply_update(&self, update: ExtrasUpdate) {
		let batch = ethcore_db::DBTransaction::new();
		batch.put(b"best", &update.info.hash);

		{
			for hash in update.block_details.keys().cloned() {
				self.note_used(CacheID::BlockDetails(hash));
			}

			let mut write_details = self.block_details.write().unwrap();
			batch.extend_with_cache(write_details.deref_mut(), update.block_details, CacheUpdatePolicy::Overwrite);
		}

		{
			let mut write_receipts = self.block_receipts.write().unwrap();
			batch.extend_with_cache(write_receipts.deref_mut(), update.block_receipts, CacheUpdatePolicy::Remove);
		}

		{
			let mut write_blocks_blooms = self.blocks_blooms.write().unwrap();
			batch.extend_with_cache(write_blocks_blooms.deref_mut(), update.blocks_blooms, CacheUpdatePolicy::Remove);
		}

		// These cached values must be updated last and togeterh
		{
			let mut best_block = self.best_block.write().unwrap();
			let mut write_hashes = self.block_hashes.write().unwrap();
			let mut write_txs = self.transaction_addresses.write().unwrap();

			// update best block
			match update.info.location {
				BlockLocation::Branch => (),
				_ => {
					*best_block = BestBlock {
						hash: update.info.hash,
						number: update.info.number,
						total_difficulty: update.info.total_difficulty
					};
				}
			}

			batch.extend_with_cache(write_hashes.deref_mut(), update.block_hashes, CacheUpdatePolicy::Remove);
			batch.extend_with_cache(write_txs.deref_mut(), update.transactions_addresses, CacheUpdatePolicy::Remove);

			// update extras database
			self.extras_db.write(batch).unwrap();
		}
	}

	/// Iterator that lists `first` and then all of `first`'s ancestors, by hash.
	pub fn ancestry_iter(&self, first: H256) -> Option<AncestryIter> {
		if self.is_known(&first) {
			Some(AncestryIter {
				current: first,
				chain: &self,
			})
		} else {
			None
		}
	}

	/// Given a block's `parent`, find every block header which represents a valid possible uncle.
	pub fn find_uncle_headers(&self, parent: &H256, uncle_generations: usize) -> Option<Vec<Header>> {
		self.find_uncle_hashes(parent, uncle_generations).map(|v| v.into_iter().filter_map(|h| self.block_header(&h)).collect())
	}

	/// Given a block's `parent`, find every block hash which represents a valid possible uncle.
	pub fn find_uncle_hashes(&self, parent: &H256, uncle_generations: usize) -> Option<Vec<H256>> {
		if !self.is_known(parent) { return None; }

		let mut excluded = HashSet::new();
		for a in self.ancestry_iter(parent.clone()).unwrap().take(uncle_generations) {
			excluded.extend(self.uncle_hashes(&a).unwrap().into_iter());
			excluded.insert(a);
		}

		let mut ret = Vec::new();
		for a in self.ancestry_iter(parent.clone()).unwrap().skip(1).take(uncle_generations) {
			ret.extend(self.block_details(&a).unwrap().children.iter()
				.filter(|h| !excluded.contains(h))
			);
		}
		Some(ret)
	}

	/// Get inserted block info which is critical to prepare extras updates.
	fn block_info(&self, block_bytes: &[u8]) -> BlockInfo {
		let block = BlockView::new(block_bytes);
		let header = block.header_view();
		let hash = block.sha3();
		let number = header.number();
		let parent_hash = header.parent_hash();
		let parent_details = self.block_details(&parent_hash).expect(format!("Invalid parent hash: {:?}", parent_hash).as_ref());
		let total_difficulty = parent_details.total_difficulty + header.difficulty();
		let is_new_best = total_difficulty > self.best_block_total_difficulty();

		BlockInfo {
			hash: hash,
			number: number,
			total_difficulty: total_difficulty,
			location: if is_new_best {
				// on new best block we need to make sure that all ancestors
				// are moved to "canon chain"
				// find the route between old best block and the new one
				let best_hash = self.best_block_hash();
				let route = self.tree_route(best_hash, parent_hash);

				assert_eq!(number, parent_details.number + 1);

				match route.blocks.len() {
					0 => BlockLocation::CanonChain,
					_ => {
						let retracted = route.blocks.iter().take(route.index).cloned().collect::<Vec<H256>>();

						BlockLocation::BranchBecomingCanonChain(BranchBecomingCanonChainData {
							ancestor: route.ancestor,
							enacted: route.blocks.into_iter().skip(route.index).collect(),
							retracted: retracted.into_iter().rev().collect(),
						})
					}
				}
			} else {
				BlockLocation::Branch
			}
		}
	}

	/// This function returns modified block hashes.
	fn prepare_block_hashes_update(&self, block_bytes: &[u8], info: &BlockInfo) -> HashMap<BlockNumber, H256> {
		let mut block_hashes = HashMap::new();
		let block = BlockView::new(block_bytes);
		let header = block.header_view();
		let number = header.number();

		match info.location {
			BlockLocation::Branch => (),
			BlockLocation::CanonChain => {
				block_hashes.insert(number, info.hash.clone());
			},
			BlockLocation::BranchBecomingCanonChain(ref data) => {
				let ancestor_number = self.block_number(&data.ancestor).unwrap();
				let start_number = ancestor_number + 1;

				for (index, hash) in data.enacted.iter().cloned().enumerate() {
					block_hashes.insert(start_number + index as BlockNumber, hash);
				}

				block_hashes.insert(number, info.hash.clone());
			}
		}

		block_hashes
	}

	/// This function returns modified block details.
	fn prepare_block_details_update(&self, block_bytes: &[u8], info: &BlockInfo) -> HashMap<H256, BlockDetails> {
		let block = BlockView::new(block_bytes);
		let header = block.header_view();
		let parent_hash = header.parent_hash();

		// update parent
		let mut parent_details = self.block_details(&parent_hash).expect(format!("Invalid parent hash: {:?}", parent_hash).as_ref());
		parent_details.children.push(info.hash.clone());

		// create current block details
		let details = BlockDetails {
			number: header.number(),
			total_difficulty: info.total_difficulty,
			parent: parent_hash.clone(),
			children: vec![]
		};

		// write to batch
		let mut block_details = HashMap::new();
		block_details.insert(parent_hash, parent_details);
		block_details.insert(info.hash.clone(), details);
		block_details
	}

	/// This function returns modified block receipts.
	fn prepare_block_receipts_update(&self, receipts: Vec<Receipt>, info: &BlockInfo) -> HashMap<H256, BlockReceipts> {
		let mut block_receipts = HashMap::new();
		block_receipts.insert(info.hash.clone(), BlockReceipts::new(receipts));
		block_receipts
	}

	/// This function returns modified transaction addresses.
	fn prepare_transaction_addresses_update(&self, block_bytes: &[u8], info: &BlockInfo) -> HashMap<H256, TransactionAddress> {
		let block = BlockView::new(block_bytes);
		let transaction_hashes = block.transaction_hashes();

		transaction_hashes.into_iter()
			.enumerate()
			.fold(HashMap::new(), |mut acc, (i ,tx_hash)| {
				acc.insert(tx_hash, TransactionAddress {
					block_hash: info.hash.clone(),
					index: i
				});
				acc
			})
	}

	/// This functions returns modified blocks blooms.
	///
	/// To accelerate blooms lookups, blomms are stored in multiple
	/// layers (BLOOM_LEVELS, currently 3).
	/// ChainFilter is responsible for building and rebuilding these layers.
	/// It returns them in HashMap, where values are Blooms and
	/// keys are BloomIndexes. BloomIndex represents bloom location on one
	/// of these layers.
	///
	/// To reduce number of queries to databse, block blooms are stored
	/// in BlocksBlooms structure which contains info about several
	/// (BLOOM_INDEX_SIZE, currently 16) consecutive blocks blooms.
	///
	/// Later, BloomIndexer is used to map bloom location on filter layer (BloomIndex)
	/// to bloom location in database (BlocksBloomLocation).
	///
	fn prepare_block_blooms_update(&self, block_bytes: &[u8], info: &BlockInfo) -> HashMap<LogGroupPosition, BloomGroup> {
		let block = BlockView::new(block_bytes);
		let header = block.header_view();

		let log_blooms = match info.location {
			BlockLocation::Branch => HashMap::new(),
			BlockLocation::CanonChain => {
				let chain = bc::group::BloomGroupChain::new(self.blooms_config, self);
				chain.insert(info.number as bc::Number, Bloom::from(header.log_bloom()).into())
			},
			BlockLocation::BranchBecomingCanonChain(ref data) => {
				let ancestor_number = self.block_number(&data.ancestor).unwrap();
				let start_number = ancestor_number + 1;
				let range = start_number as bc::Number..self.best_block_number() as bc::Number;

				let mut blooms: Vec<bc::Bloom> = data.enacted.iter()
					.map(|hash| self.block(hash).unwrap())
					.map(|bytes| BlockView::new(&bytes).header_view().log_bloom())
					.map(Bloom::from)
					.map(Into::into)
					.collect();

				blooms.push(Bloom::from(header.log_bloom()).into());

				let chain = bc::group::BloomGroupChain::new(self.blooms_config, self);
				chain.replace(&range, blooms)
			}
		};

		log_blooms.into_iter()
			.map(|p| (From::from(p.0), From::from(p.1)))
			.collect()
	}

	/// Get best block hash.
	pub fn best_block_hash(&self) -> H256 {
		self.best_block.read().unwrap().hash.clone()
	}

	/// Get best block number.
	pub fn best_block_number(&self) -> BlockNumber {
		self.best_block.read().unwrap().number
	}

	/// Get best block total difficulty.
	pub fn best_block_total_difficulty(&self) -> U256 {
		self.best_block.read().unwrap().total_difficulty
	}

	/// Get current cache size.
	pub fn cache_size(&self) -> CacheSize {
		CacheSize {
			blocks: self.blocks.read().unwrap().heap_size_of_children(),
			block_details: self.block_details.read().unwrap().heap_size_of_children(),
			transaction_addresses: self.transaction_addresses.read().unwrap().heap_size_of_children(),
			blocks_blooms: self.blocks_blooms.read().unwrap().heap_size_of_children(),
			block_receipts: self.block_receipts.read().unwrap().heap_size_of_children(),
		}
	}

	/// Let the cache system know that a cacheable item has been used.
	fn note_used(&self, id: CacheID) {
		let mut cache_man = self.cache_man.write().unwrap();
		if !cache_man.cache_usage[0].contains(&id) {
			cache_man.cache_usage[0].insert(id.clone());
			if cache_man.in_use.contains(&id) {
				if let Some(c) = cache_man.cache_usage.iter_mut().skip(1).find(|e|e.contains(&id)) {
					c.remove(&id);
				}
			} else {
				cache_man.in_use.insert(id);
			}
		}
	}

	/// Ticks our cache system and throws out any old data.
	pub fn collect_garbage(&self) {
		if self.cache_size().total() < self.pref_cache_size.load(AtomicOrder::Relaxed) { return; }

		for _ in 0..COLLECTION_QUEUE_SIZE {
			{
				let mut blocks = self.blocks.write().unwrap();
				let mut block_details = self.block_details.write().unwrap();
				let mut block_hashes = self.block_hashes.write().unwrap();
				let mut transaction_addresses = self.transaction_addresses.write().unwrap();
				let mut blocks_blooms = self.blocks_blooms.write().unwrap();
				let mut block_receipts = self.block_receipts.write().unwrap();
				let mut cache_man = self.cache_man.write().unwrap();

				for id in cache_man.cache_usage.pop_back().unwrap().into_iter() {
					cache_man.in_use.remove(&id);
					match id {
						CacheID::Block(h) => { blocks.remove(&h); },
						CacheID::BlockDetails(h) => { block_details.remove(&h); }
						CacheID::BlockHashes(h) => { block_hashes.remove(&h); }
						CacheID::TransactionAddresses(h) => { transaction_addresses.remove(&h); }
						CacheID::BlocksBlooms(h) => { blocks_blooms.remove(&h); }
						CacheID::BlockReceipts(h) => { block_receipts.remove(&h); }
					}
				}
				cache_man.cache_usage.push_front(HashSet::new());

				// TODO: handle block_hashes properly.
				block_hashes.clear();

				blocks.shrink_to_fit();
				block_details.shrink_to_fit();
 				block_hashes.shrink_to_fit();
 				transaction_addresses.shrink_to_fit();
 				blocks_blooms.shrink_to_fit();
 				block_receipts.shrink_to_fit();
			}
			if self.cache_size().total() < self.max_cache_size.load(AtomicOrder::Relaxed) { break; }
		}

		// TODO: m_lastCollection = chrono::system_clock::now();
	}
}

#[cfg(test)]
mod tests {
	#![cfg_attr(feature="dev", allow(similar_names))]
	use std::str::FromStr;
	use rustc_serialize::hex::FromHex;
	use util::hash::*;
	use util::sha3::Hashable;
	use blockchain::{BlockProvider, BlockChain, Config, ImportRoute};
	use tests::helpers::*;
	use devtools::*;
	use blockchain::generator::{ChainGenerator, ChainIterator, BlockFinalizer};
	use views::BlockView;
	use ethcore_db;

	#[test]
	fn basic_blockchain_insert() {

		let mut canon_chain = ChainGenerator::default();
		let mut finalizer = BlockFinalizer::default();
		let genesis = canon_chain.generate(&mut finalizer).unwrap();
		let first = canon_chain.generate(&mut finalizer).unwrap();
		let genesis_hash = BlockView::new(&genesis).header_view().sha3();
		let first_hash = BlockView::new(&first).header_view().sha3();

		let temp = RandomTempPath::new();
<<<<<<< HEAD

		::crossbeam::scope(|scope| {
			let stop = StopGuard::new();
			ethcore_db::run_worker(scope, stop.share(), &ethcore_db::extras_service_url(temp.as_str()).unwrap());
			ethcore_db::run_worker(scope, stop.share(), &ethcore_db::blocks_service_url(temp.as_str()).unwrap());

			let bc = BlockChain::new(BlockChainConfig::default(), &genesis, temp.as_path());

			assert_eq!(bc.genesis_hash(), genesis_hash.clone());
			assert_eq!(bc.best_block_number(), 0);
			assert_eq!(bc.best_block_hash(), genesis_hash.clone());
			assert_eq!(bc.block_hash(0), Some(genesis_hash.clone()));
			assert_eq!(bc.block_hash(1), None);
			assert_eq!(bc.block_details(&genesis_hash).unwrap().children, vec![]);

			bc.insert_block(&first, vec![]);

			assert_eq!(bc.block_hash(0), Some(genesis_hash.clone()));
			assert_eq!(bc.best_block_number(), 1);
			assert_eq!(bc.best_block_hash(), first_hash.clone());
			assert_eq!(bc.block_hash(1), Some(first_hash.clone()));
			assert_eq!(bc.block_details(&first_hash).unwrap().parent, genesis_hash.clone());
			assert_eq!(bc.block_details(&genesis_hash).unwrap().children, vec![first_hash.clone()]);
			assert_eq!(bc.block_hash(2), None);
		});


=======
		let bc = BlockChain::new(Config::default(), &genesis, temp.as_path());

		assert_eq!(bc.genesis_hash(), genesis_hash.clone());
		assert_eq!(bc.best_block_number(), 0);
		assert_eq!(bc.best_block_hash(), genesis_hash.clone());
		assert_eq!(bc.block_hash(0), Some(genesis_hash.clone()));
		assert_eq!(bc.block_hash(1), None);
		assert_eq!(bc.block_details(&genesis_hash).unwrap().children, vec![]);

		bc.insert_block(&first, vec![]);

		assert_eq!(bc.block_hash(0), Some(genesis_hash.clone()));
		assert_eq!(bc.best_block_number(), 1);
		assert_eq!(bc.best_block_hash(), first_hash.clone());
		assert_eq!(bc.block_hash(1), Some(first_hash.clone()));
		assert_eq!(bc.block_details(&first_hash).unwrap().parent, genesis_hash.clone());
		assert_eq!(bc.block_details(&genesis_hash).unwrap().children, vec![first_hash.clone()]);
		assert_eq!(bc.block_hash(2), None);
>>>>>>> 468d761e
	}

	#[test]
	fn check_ancestry_iter() {
		let mut canon_chain = ChainGenerator::default();
		let mut finalizer = BlockFinalizer::default();
		let genesis = canon_chain.generate(&mut finalizer).unwrap();
		let genesis_hash = BlockView::new(&genesis).header_view().sha3();

		let temp = RandomTempPath::new();
<<<<<<< HEAD
=======
		let bc = BlockChain::new(Config::default(), &genesis, temp.as_path());
>>>>>>> 468d761e

		::crossbeam::scope(|scope| {
			let stop = StopGuard::new();
			ethcore_db::run_worker(scope, stop.share(), &ethcore_db::extras_service_url(temp.as_str()).unwrap());
			ethcore_db::run_worker(scope, stop.share(), &ethcore_db::blocks_service_url(temp.as_str()).unwrap());

			let bc = BlockChain::new(BlockChainConfig::default(), &genesis, temp.as_path());

			let mut block_hashes = vec![genesis_hash.clone()];
			for _ in 0..10 {
				let block = canon_chain.generate(&mut finalizer).unwrap();
				block_hashes.push(BlockView::new(&block).header_view().sha3());
				bc.insert_block(&block, vec![]);
			}

			block_hashes.reverse();

			assert_eq!(bc.ancestry_iter(block_hashes[0].clone()).unwrap().collect::<Vec<_>>(), block_hashes);
		});
	}

	#[test]
	#[cfg_attr(feature="dev", allow(cyclomatic_complexity))]
	fn test_find_uncles() {
		let mut canon_chain = ChainGenerator::default();
		let mut finalizer = BlockFinalizer::default();
		let genesis = canon_chain.generate(&mut finalizer).unwrap();
		let b1b = canon_chain.fork(1).generate(&mut finalizer.fork()).unwrap();
		let b1a = canon_chain.generate(&mut finalizer).unwrap();
		let b2b = canon_chain.fork(1).generate(&mut finalizer.fork()).unwrap();
		let b2a = canon_chain.generate(&mut finalizer).unwrap();
		let b3b = canon_chain.fork(1).generate(&mut finalizer.fork()).unwrap();
		let b3a = canon_chain.generate(&mut finalizer).unwrap();
		let b4b = canon_chain.fork(1).generate(&mut finalizer.fork()).unwrap();
		let b4a = canon_chain.generate(&mut finalizer).unwrap();
		let b5b = canon_chain.fork(1).generate(&mut finalizer.fork()).unwrap();
		let b5a = canon_chain.generate(&mut finalizer).unwrap();

		let temp = RandomTempPath::new();
<<<<<<< HEAD

		::crossbeam::scope(|scope| {
			let stop = StopGuard::new();
			ethcore_db::run_worker(scope, stop.share(), &ethcore_db::extras_service_url(temp.as_str()).unwrap());
			ethcore_db::run_worker(scope, stop.share(), &ethcore_db::blocks_service_url(temp.as_str()).unwrap());

			let bc = BlockChain::new(BlockChainConfig::default(), &genesis, temp.as_path());
			bc.insert_block(&b1a, vec![]);
			bc.insert_block(&b1b, vec![]);
			bc.insert_block(&b2a, vec![]);
			bc.insert_block(&b2b, vec![]);
			bc.insert_block(&b3a, vec![]);
			bc.insert_block(&b3b, vec![]);
			bc.insert_block(&b4a, vec![]);
			bc.insert_block(&b4b, vec![]);
			bc.insert_block(&b5a, vec![]);
			bc.insert_block(&b5b, vec![]);

			assert_eq!(
				[&b4b, &b3b, &b2b].iter().map(|b| BlockView::new(b).header()).collect::<Vec<_>>(),
				bc.find_uncle_headers(&BlockView::new(&b4a).header_view().sha3(), 3).unwrap()
			);
		});
=======
		let bc = BlockChain::new(Config::default(), &genesis, temp.as_path());
		bc.insert_block(&b1a, vec![]);
		bc.insert_block(&b1b, vec![]);
		bc.insert_block(&b2a, vec![]);
		bc.insert_block(&b2b, vec![]);
		bc.insert_block(&b3a, vec![]);
		bc.insert_block(&b3b, vec![]);
		bc.insert_block(&b4a, vec![]);
		bc.insert_block(&b4b, vec![]);
		bc.insert_block(&b5a, vec![]);
		bc.insert_block(&b5b, vec![]);

		assert_eq!(
			[&b4b, &b3b, &b2b].iter().map(|b| BlockView::new(b).header()).collect::<Vec<_>>(),
			bc.find_uncle_headers(&BlockView::new(&b4a).header_view().sha3(), 3).unwrap()
		);
>>>>>>> 468d761e

		// TODO: insert block that already includes one of them as an uncle to check it's not allowed.
	}

	#[test]
	#[cfg_attr(feature="dev", allow(cyclomatic_complexity))]
	fn test_small_fork() {
		let mut canon_chain = ChainGenerator::default();
		let mut finalizer = BlockFinalizer::default();
		let genesis = canon_chain.generate(&mut finalizer).unwrap();
		let b1 = canon_chain.generate(&mut finalizer).unwrap();
		let b2 = canon_chain.generate(&mut finalizer).unwrap();
		let b3b = canon_chain.fork(1).generate(&mut finalizer.fork()).unwrap();
		let b3a = canon_chain.generate(&mut finalizer).unwrap();

		let genesis_hash = BlockView::new(&genesis).header_view().sha3();
		let b1_hash= BlockView::new(&b1).header_view().sha3();
		let b2_hash= BlockView::new(&b2).header_view().sha3();
		let b3a_hash= BlockView::new(&b3a).header_view().sha3();
		let b3b_hash= BlockView::new(&b3b).header_view().sha3();

		// b3a is a part of canon chain, whereas b3b is part of sidechain
		let best_block_hash = b3a_hash.clone();

		let temp = RandomTempPath::new();
<<<<<<< HEAD
=======
		let bc = BlockChain::new(Config::default(), &genesis, temp.as_path());
		let ir1 = bc.insert_block(&b1, vec![]);
		let ir2 = bc.insert_block(&b2, vec![]);
		let ir3b = bc.insert_block(&b3b, vec![]);
		let ir3a = bc.insert_block(&b3a, vec![]);

		assert_eq!(ir1, ImportRoute {
			enacted: vec![b1_hash],
			retracted: vec![],
			omitted: vec![],
		});

		assert_eq!(ir2, ImportRoute {
			enacted: vec![b2_hash],
			retracted: vec![],
			omitted: vec![],
		});
>>>>>>> 468d761e

		::crossbeam::scope(|scope| {
			let stop = StopGuard::new();
			ethcore_db::run_worker(scope, stop.share(), &ethcore_db::extras_service_url(temp.as_str()).unwrap());
			ethcore_db::run_worker(scope, stop.share(), &ethcore_db::blocks_service_url(temp.as_str()).unwrap());

			let bc = BlockChain::new(BlockChainConfig::default(), &genesis, temp.as_path());
			let ir1 = bc.insert_block(&b1, vec![]);
			let ir2 = bc.insert_block(&b2, vec![]);
			let ir3b = bc.insert_block(&b3b, vec![]);
			let ir3a = bc.insert_block(&b3a, vec![]);

			assert_eq!(ir1, ImportRoute {
				enacted: vec![b1_hash],
				retracted: vec![],
				omitted: vec![],
			});

			assert_eq!(ir2, ImportRoute {
				enacted: vec![b2_hash],
				retracted: vec![],
				omitted: vec![],
			});

			assert_eq!(ir3b, ImportRoute {
				enacted: vec![b3b_hash],
				retracted: vec![],
				omitted: vec![],
			});

			assert_eq!(ir3a, ImportRoute {
				enacted: vec![b3a_hash],
				retracted: vec![b3b_hash],
				omitted: vec![],
			});

			assert_eq!(bc.best_block_hash(), best_block_hash);
			assert_eq!(bc.block_number(&genesis_hash).unwrap(), 0);
			assert_eq!(bc.block_number(&b1_hash).unwrap(), 1);
			assert_eq!(bc.block_number(&b2_hash).unwrap(), 2);
			assert_eq!(bc.block_number(&b3a_hash).unwrap(), 3);
			assert_eq!(bc.block_number(&b3b_hash).unwrap(), 3);

			assert_eq!(bc.block_hash(0).unwrap(), genesis_hash);
			assert_eq!(bc.block_hash(1).unwrap(), b1_hash);
			assert_eq!(bc.block_hash(2).unwrap(), b2_hash);
			assert_eq!(bc.block_hash(3).unwrap(), b3a_hash);

			// test trie route
			let r0_1 = bc.tree_route(genesis_hash.clone(), b1_hash.clone());
			assert_eq!(r0_1.ancestor, genesis_hash);
			assert_eq!(r0_1.blocks, [b1_hash.clone()]);
			assert_eq!(r0_1.index, 0);

			let r0_2 = bc.tree_route(genesis_hash.clone(), b2_hash.clone());
			assert_eq!(r0_2.ancestor, genesis_hash);
			assert_eq!(r0_2.blocks, [b1_hash.clone(), b2_hash.clone()]);
			assert_eq!(r0_2.index, 0);

			let r1_3a = bc.tree_route(b1_hash.clone(), b3a_hash.clone());
			assert_eq!(r1_3a.ancestor, b1_hash);
			assert_eq!(r1_3a.blocks, [b2_hash.clone(), b3a_hash.clone()]);
			assert_eq!(r1_3a.index, 0);

			let r1_3b = bc.tree_route(b1_hash.clone(), b3b_hash.clone());
			assert_eq!(r1_3b.ancestor, b1_hash);
			assert_eq!(r1_3b.blocks, [b2_hash.clone(), b3b_hash.clone()]);
			assert_eq!(r1_3b.index, 0);

			let r3a_3b = bc.tree_route(b3a_hash.clone(), b3b_hash.clone());
			assert_eq!(r3a_3b.ancestor, b2_hash);
			assert_eq!(r3a_3b.blocks, [b3a_hash.clone(), b3b_hash.clone()]);
			assert_eq!(r3a_3b.index, 1);

			let r1_0 = bc.tree_route(b1_hash.clone(), genesis_hash.clone());
			assert_eq!(r1_0.ancestor, genesis_hash);
			assert_eq!(r1_0.blocks, [b1_hash.clone()]);
			assert_eq!(r1_0.index, 1);

			let r2_0 = bc.tree_route(b2_hash.clone(), genesis_hash.clone());
			assert_eq!(r2_0.ancestor, genesis_hash);
			assert_eq!(r2_0.blocks, [b2_hash.clone(), b1_hash.clone()]);
			assert_eq!(r2_0.index, 2);

			let r3a_1 = bc.tree_route(b3a_hash.clone(), b1_hash.clone());
			assert_eq!(r3a_1.ancestor, b1_hash);
			assert_eq!(r3a_1.blocks, [b3a_hash.clone(), b2_hash.clone()]);
			assert_eq!(r3a_1.index, 2);

			let r3b_1 = bc.tree_route(b3b_hash.clone(), b1_hash.clone());
			assert_eq!(r3b_1.ancestor, b1_hash);
			assert_eq!(r3b_1.blocks, [b3b_hash.clone(), b2_hash.clone()]);
			assert_eq!(r3b_1.index, 2);

			let r3b_3a = bc.tree_route(b3b_hash.clone(), b3a_hash.clone());
			assert_eq!(r3b_3a.ancestor, b2_hash);
			assert_eq!(r3b_3a.blocks, [b3b_hash.clone(), b3a_hash.clone()]);
			assert_eq!(r3b_3a.index, 1);
		});
	}

	#[test]
	fn test_reopen_blockchain_db() {
		let mut canon_chain = ChainGenerator::default();
		let mut finalizer = BlockFinalizer::default();
		let genesis = canon_chain.generate(&mut finalizer).unwrap();
		let first = canon_chain.generate(&mut finalizer).unwrap();
		let genesis_hash = BlockView::new(&genesis).header_view().sha3();
		let first_hash = BlockView::new(&first).header_view().sha3();

		let temp = RandomTempPath::new();
<<<<<<< HEAD

		::crossbeam::scope(|scope| {
			let stop = StopGuard::new();
			ethcore_db::run_worker(scope, stop.share(), &ethcore_db::extras_service_url(temp.as_str()).unwrap());
			ethcore_db::run_worker(scope, stop.share(), &ethcore_db::blocks_service_url(temp.as_str()).unwrap());

			let bc = BlockChain::new(BlockChainConfig::default(), &genesis, temp.as_path());
=======
		{
			let bc = BlockChain::new(Config::default(), &genesis, temp.as_path());
>>>>>>> 468d761e
			assert_eq!(bc.best_block_hash(), genesis_hash);
			bc.insert_block(&first, vec![]);
			assert_eq!(bc.best_block_hash(), first_hash);
		});

		::crossbeam::scope(|scope| {
			let stop = StopGuard::new();
			ethcore_db::run_worker(scope, stop.share(), &ethcore_db::extras_service_url(temp.as_str()).unwrap());
			ethcore_db::run_worker(scope, stop.share(), &ethcore_db::blocks_service_url(temp.as_str()).unwrap());

<<<<<<< HEAD
			let bc = BlockChain::new(BlockChainConfig::default(), &genesis, temp.as_path());
=======
		{
			let bc = BlockChain::new(Config::default(), &genesis, temp.as_path());
>>>>>>> 468d761e
			assert_eq!(bc.best_block_hash(), first_hash);
		});
	}

	#[test]
	fn can_contain_arbitrary_block_sequence() {
		let temp = RandomTempPath::new();
		::crossbeam::scope(|scope| {
			let stop = StopGuard::new();
			ethcore_db::run_worker(scope, stop.share(), &ethcore_db::extras_service_url(temp.as_str()).unwrap());
			ethcore_db::run_worker(scope, stop.share(), &ethcore_db::blocks_service_url(temp.as_str()).unwrap());

			let bc = generate_dummy_blockchain_in(&temp, 500);
			assert_eq!(bc.best_block_number(), 499);
		});
	}

	#[test]
	fn bc_can_collect_garbage() {
		let temp = RandomTempPath::new();

		::crossbeam::scope(|scope| {
			let stop = StopGuard::new();
			ethcore_db::run_worker(scope, stop.share(), &ethcore_db::extras_service_url(temp.as_str()).unwrap());
			ethcore_db::run_worker(scope, stop.share(), &ethcore_db::blocks_service_url(temp.as_str()).unwrap());

			let bc = generate_dummy_blockchain_in(&temp, 3000);
			assert_eq!(bc.best_block_number(), 2999);
			let best_hash = bc.best_block_hash();
			let mut block_header = bc.block_header(&best_hash);

			while !block_header.is_none() {
				block_header = bc.block_header(&block_header.unwrap().parent_hash);
			}
			assert!(bc.cache_size().blocks > 1024 * 1024);

			for _ in 0..2 {
				bc.collect_garbage();
			}
			assert!(bc.cache_size().blocks < 1024 * 1024);
		});
	}

	#[test]
	fn can_contain_arbitrary_block_sequence_with_extra() {
		let temp = RandomTempPath::new();
		::crossbeam::scope(|scope| {
			let stop = StopGuard::new();
			ethcore_db::run_worker(scope, stop.share(), &ethcore_db::extras_service_url(temp.as_str()).unwrap());
			ethcore_db::run_worker(scope, stop.share(), &ethcore_db::blocks_service_url(temp.as_str()).unwrap());

			let bc = generate_dummy_blockchain_with_extra_in(&temp, 25);
			assert_eq!(bc.best_block_number(), 24);
		});
	}

	#[test]
	fn find_transaction_by_hash() {
		let genesis = "f901fcf901f7a00000000000000000000000000000000000000000000000000000000000000000a01dcc4de8dec75d7aab85b567b6ccd41ad312451b948a7413f0a142fd40d49347948888f1f195afa192cfee860698584c030f4c9db1a0af81e09f8c46ca322193edfda764fa7e88e81923f802f1d325ec0b0308ac2cd0a056e81f171bcc55a6ff8345e692c0f86e5b48e01b996cadc001622fb5e363b421a056e81f171bcc55a6ff8345e692c0f86e5b48e01b996cadc001622fb5e363b421b9010000000000000000000000000000000000000000000000000000000000000000000000000000000000000000000000000000000000000000000000000000000000000000000000000000000000000000000000000000000000000000000000000000000000000000000000000000000000000000000000000000000000000000000000000000000000000000000000000000000000000000000000000000000000000000000000000000000000000000000000000000000000000000000000000000000000000000000000000000000000000000000000000000000000000000000000000000000000000000000000000000000000000000000000000000000000830200008083023e38808454c98c8142a056e81f171bcc55a6ff8345e692c0f86e5b48e01b996cadc001622fb5e363b421880102030405060708c0c0".from_hex().unwrap();
		let b1 = "f904a8f901faa0ce1f26f798dd03c8782d63b3e42e79a64eaea5694ea686ac5d7ce3df5171d1aea01dcc4de8dec75d7aab85b567b6ccd41ad312451b948a7413f0a142fd40d49347948888f1f195afa192cfee860698584c030f4c9db1a0a65c2364cd0f1542d761823dc0109c6b072f14c20459598c5455c274601438f4a070616ebd7ad2ed6fb7860cf7e9df00163842351c38a87cac2c1cb193895035a2a05c5b4fc43c2d45787f54e1ae7d27afdb4ad16dfc567c5692070d5c4556e0b1d7b9010000000000000000000000000000000000000000000000000000000000000000000000000000000000000000000000000000000000000000000000000000000000000000000000000000000000000000000000000000000000000000000000000000000000000000000000000000000000000000000000000000000000000000000000000000000000000000000000000000000000000000000000000000000000000000000000000000000000000000000000000000000000000000000000000000000000000000000000000000000000000000000000000000000000000000000000000000000000000000000000000000000000000000000000000000000000830200000183023ec683021536845685109780a029f07836e4e59229b3a065913afc27702642c683bba689910b2b2fd45db310d3888957e6d004a31802f902a7f85f800a8255f094aaaf5374fce5edbc8e2a8697c15331677e6ebf0b0a801ca0575da4e21b66fa764be5f74da9389e67693d066fb0d1312e19e17e501da00ecda06baf5a5327595f6619dfc2fcb3f2e6fb410b5810af3cb52d0e7508038e91a188f85f010a82520894bbbf5374fce5edbc8e2a8697c15331677e6ebf0b0a801ba04fa966bf34b93abc1bcd665554b7f316b50f928477b50be0f3285ead29d18c5ba017bba0eeec1625ab433746955e125d46d80b7fdc97386c51266f842d8e02192ef85f020a82520894bbbf5374fce5edbc8e2a8697c15331677e6ebf0b0a801ca004377418ae981cc32b1312b4a427a1d69a821b28db8584f5f2bd8c6d42458adaa053a1dba1af177fac92f3b6af0a9fa46a22adf56e686c93794b6a012bf254abf5f85f030a82520894bbbf5374fce5edbc8e2a8697c15331677e6ebf0b0a801ca04fe13febd28a05f4fcb2f451d7ddc2dda56486d9f8c79a62b0ba4da775122615a0651b2382dd402df9ebc27f8cb4b2e0f3cea68dda2dca0ee9603608f0b6f51668f85f040a82520894bbbf5374fce5edbc8e2a8697c15331677e6ebf0b0a801ba078e6a0ba086a08f8450e208a399bb2f2d2a0d984acd2517c7c7df66ccfab567da013254002cd45a97fac049ae00afbc43ed0d9961d0c56a3b2382c80ce41c198ddf85f050a82520894bbbf5374fce5edbc8e2a8697c15331677e6ebf0b0a801ba0a7174d8f43ea71c8e3ca9477691add8d80ac8e0ed89d8d8b572041eef81f4a54a0534ea2e28ec4da3b5b944b18c51ec84a5cf35f5b3343c5fb86521fd2d388f506f85f060a82520894bbbf5374fce5edbc8e2a8697c15331677e6ebf0b0a801ba034bd04065833536a10c77ee2a43a5371bc6d34837088b861dd9d4b7f44074b59a078807715786a13876d3455716a6b9cb2186b7a4887a5c31160fc877454958616c0".from_hex().unwrap();
		let b1_hash = H256::from_str("f53f268d23a71e85c7d6d83a9504298712b84c1a2ba220441c86eeda0bf0b6e3").unwrap();

		let temp = RandomTempPath::new();
<<<<<<< HEAD
=======
		let bc = BlockChain::new(Config::default(), &genesis, temp.as_path());
		bc.insert_block(&b1, vec![]);
>>>>>>> 468d761e

		::crossbeam::scope(|scope| {
			let stop = StopGuard::new();
			ethcore_db::run_worker(scope, stop.share(), &ethcore_db::extras_service_url(temp.as_str()).unwrap());
			ethcore_db::run_worker(scope, stop.share(), &ethcore_db::blocks_service_url(temp.as_str()).unwrap());

			let bc = BlockChain::new(BlockChainConfig::default(), &genesis, temp.as_path());
			bc.insert_block(&b1, vec![]);

			let transactions = bc.transactions(&b1_hash).unwrap();
			assert_eq!(transactions.len(), 7);
			for t in transactions {
				assert_eq!(bc.transaction(&bc.transaction_address(&t.hash()).unwrap()).unwrap(), t);
			}
		});
	}

	#[test]
	fn test_bloom_filter_simple() {
		// TODO: From here
		let bloom_b1 = H2048::from_str("00000020000000000000000000000000000000000000000002000000000000000000000000000000020000000000000000000000000000000000000000000000000000000000000000000000000000010000000000000000000000000000000000000000000000000000000000000000000000000000000000000000000000000000000000000000040000000000000010000000000000000000000000000000000000000000000000000000000000000000000000000000000000000000000000000000000000000000000000000000000000000000000000000000000000000000000000000000000000000000000008000400000000000000000000002000").unwrap();

		let bloom_b2 = H2048::from_str("00000000000000000000000000000000000000000000020000001000000000000000000000000000000000000000000000000000000000000000000000000000100000000000000000008000000000000000000000000000000000040000000000000000000000000000000000000000000000000000000000000000000000800000000000000000000000000000000000000000000000000000000000008000000000000000000000000000000000000000000000000000000000000000000000000000000000000002000000000000000000040000000000000000000000000000000000000000000000000000000000000000000000000000000000000000").unwrap();

		let bloom_ba = H2048::from_str("00000000000000000000000000000000000000000000020000000800000000000000000000000000000000000000000000000000000000000000000000000000100000000000000000008000000000000000000000000000000000040000000000000000000000000000000000000000000000000000000000000000000000800000000000000000000000000000000000000000000000000000000000008000000000000000000000000000000000000000000000000000000000000000000000000000000000000002000000000000000000040000000000000000000000000000000000000000000000000000000000000000000000000000000000000000").unwrap();

		let mut canon_chain = ChainGenerator::default();
		let mut finalizer = BlockFinalizer::default();
		let genesis = canon_chain.generate(&mut finalizer).unwrap();
		let mut fork = canon_chain.fork(1);
		let mut fork_finalizer = finalizer.fork();
		let b1 = fork.with_bloom(bloom_b1.clone()).generate(&mut fork_finalizer).unwrap();
		let b2 = fork.with_bloom(bloom_b2.clone()).generate(&mut fork_finalizer).unwrap();
		let b3 = fork.with_bloom(bloom_ba.clone()).generate(&mut fork_finalizer).unwrap();
		let b1a = canon_chain.with_bloom(bloom_ba.clone()).generate(&mut finalizer).unwrap();
		let b2a = canon_chain.with_bloom(bloom_ba.clone()).generate(&mut finalizer).unwrap();

		let temp = RandomTempPath::new();
<<<<<<< HEAD

		::crossbeam::scope(|scope| {
			let stop = StopGuard::new();
			ethcore_db::run_worker(scope, stop.share(), &ethcore_db::extras_service_url(temp.as_str()).unwrap());
			ethcore_db::run_worker(scope, stop.share(), &ethcore_db::blocks_service_url(temp.as_str()).unwrap());

			let bc = BlockChain::new(BlockChainConfig::default(), &genesis, temp.as_path());

			let blocks_b1 = bc.blocks_with_bloom(&bloom_b1, 0, 5);
			let blocks_b2 = bc.blocks_with_bloom(&bloom_b2, 0, 5);
			assert_eq!(blocks_b1, vec![]);
			assert_eq!(blocks_b2, vec![]);

			bc.insert_block(&b1, vec![]);
			let blocks_b1 = bc.blocks_with_bloom(&bloom_b1, 0, 5);
			let blocks_b2 = bc.blocks_with_bloom(&bloom_b2, 0, 5);
			assert_eq!(blocks_b1, vec![1]);
			assert_eq!(blocks_b2, vec![]);

			bc.insert_block(&b2, vec![]);
			let blocks_b1 = bc.blocks_with_bloom(&bloom_b1, 0, 5);
			let blocks_b2 = bc.blocks_with_bloom(&bloom_b2, 0, 5);
			assert_eq!(blocks_b1, vec![1]);
			assert_eq!(blocks_b2, vec![2]);

			// hasn't been forked yet
			bc.insert_block(&b1a, vec![]);
			let blocks_b1 = bc.blocks_with_bloom(&bloom_b1, 0, 5);
			let blocks_b2 = bc.blocks_with_bloom(&bloom_b2, 0, 5);
			let blocks_ba = bc.blocks_with_bloom(&bloom_ba, 0, 5);
			assert_eq!(blocks_b1, vec![1]);
			assert_eq!(blocks_b2, vec![2]);
			assert_eq!(blocks_ba, vec![]);

			// fork has happend
			bc.insert_block(&b2a, vec![]);
			let blocks_b1 = bc.blocks_with_bloom(&bloom_b1, 0, 5);
			let blocks_b2 = bc.blocks_with_bloom(&bloom_b2, 0, 5);
			let blocks_ba = bc.blocks_with_bloom(&bloom_ba, 0, 5);
			assert_eq!(blocks_b1, vec![]);
			assert_eq!(blocks_b2, vec![]);
			assert_eq!(blocks_ba, vec![1, 2]);

			// fork back
			bc.insert_block(&b3, vec![]);
			let blocks_b1 = bc.blocks_with_bloom(&bloom_b1, 0, 5);
			let blocks_b2 = bc.blocks_with_bloom(&bloom_b2, 0, 5);
			let blocks_ba = bc.blocks_with_bloom(&bloom_ba, 0, 5);
			assert_eq!(blocks_b1, vec![1]);
			assert_eq!(blocks_b2, vec![2]);
			assert_eq!(blocks_ba, vec![3]);
		});
=======
		let bc = BlockChain::new(Config::default(), &genesis, temp.as_path());

		let blocks_b1 = bc.blocks_with_bloom(&bloom_b1, 0, 5);
		let blocks_b2 = bc.blocks_with_bloom(&bloom_b2, 0, 5);
		assert_eq!(blocks_b1, vec![]);
		assert_eq!(blocks_b2, vec![]);

		bc.insert_block(&b1, vec![]);
		let blocks_b1 = bc.blocks_with_bloom(&bloom_b1, 0, 5);
		let blocks_b2 = bc.blocks_with_bloom(&bloom_b2, 0, 5);
		assert_eq!(blocks_b1, vec![1]);
		assert_eq!(blocks_b2, vec![]);

		bc.insert_block(&b2, vec![]);
		let blocks_b1 = bc.blocks_with_bloom(&bloom_b1, 0, 5);
		let blocks_b2 = bc.blocks_with_bloom(&bloom_b2, 0, 5);
		assert_eq!(blocks_b1, vec![1]);
		assert_eq!(blocks_b2, vec![2]);

		// hasn't been forked yet
		bc.insert_block(&b1a, vec![]);
		let blocks_b1 = bc.blocks_with_bloom(&bloom_b1, 0, 5);
		let blocks_b2 = bc.blocks_with_bloom(&bloom_b2, 0, 5);
		let blocks_ba = bc.blocks_with_bloom(&bloom_ba, 0, 5);
		assert_eq!(blocks_b1, vec![1]);
		assert_eq!(blocks_b2, vec![2]);
		assert_eq!(blocks_ba, vec![]);

		// fork has happend
		bc.insert_block(&b2a, vec![]);
		let blocks_b1 = bc.blocks_with_bloom(&bloom_b1, 0, 5);
		let blocks_b2 = bc.blocks_with_bloom(&bloom_b2, 0, 5);
		let blocks_ba = bc.blocks_with_bloom(&bloom_ba, 0, 5);
		assert_eq!(blocks_b1, vec![]);
		assert_eq!(blocks_b2, vec![]);
		assert_eq!(blocks_ba, vec![1, 2]);

		// fork back
		bc.insert_block(&b3, vec![]);
		let blocks_b1 = bc.blocks_with_bloom(&bloom_b1, 0, 5);
		let blocks_b2 = bc.blocks_with_bloom(&bloom_b2, 0, 5);
		let blocks_ba = bc.blocks_with_bloom(&bloom_ba, 0, 5);
		assert_eq!(blocks_b1, vec![1]);
		assert_eq!(blocks_b2, vec![2]);
		assert_eq!(blocks_ba, vec![3]);
>>>>>>> 468d761e
	}
}<|MERGE_RESOLUTION|>--- conflicted
+++ resolved
@@ -29,27 +29,10 @@
 use blockchain::best_block::BestBlock;
 use types::tree_route::TreeRoute;
 use blockchain::update::ExtrasUpdate;
-<<<<<<< HEAD
-use blockchain::{CacheSize, ImportRoute};
 use db::{Writable, Readable, Key, CacheUpdatePolicy};
 use ethcore_db;
 use ethcore_db::{DatabaseConnection, DatabaseService};
-
-const BLOOM_INDEX_SIZE: usize = 16;
-const BLOOM_LEVELS: u8 = 3;
-
-/// Blockchain configuration.
-#[derive(Debug)]
-pub struct BlockChainConfig {
-	/// Preferred cache size in bytes.
-	pub pref_cache_size: usize,
-	/// Maximum cache size in bytes.
-	pub max_cache_size: usize,
-}
-=======
 use blockchain::{CacheSize, ImportRoute, Config};
-use db::{Writable, Readable, CacheUpdatePolicy};
->>>>>>> 468d761e
 
 const LOG_BLOOMS_LEVELS: usize = 3;
 const LOG_BLOOMS_ELEMENTS_PER_INDEX: usize = 16;
@@ -836,14 +819,12 @@
 		let first_hash = BlockView::new(&first).header_view().sha3();
 
 		let temp = RandomTempPath::new();
-<<<<<<< HEAD
-
 		::crossbeam::scope(|scope| {
 			let stop = StopGuard::new();
 			ethcore_db::run_worker(scope, stop.share(), &ethcore_db::extras_service_url(temp.as_str()).unwrap());
 			ethcore_db::run_worker(scope, stop.share(), &ethcore_db::blocks_service_url(temp.as_str()).unwrap());
 
-			let bc = BlockChain::new(BlockChainConfig::default(), &genesis, temp.as_path());
+			let bc = BlockChain::new(Config::default(), &genesis, temp.as_path());
 
 			assert_eq!(bc.genesis_hash(), genesis_hash.clone());
 			assert_eq!(bc.best_block_number(), 0);
@@ -862,28 +843,6 @@
 			assert_eq!(bc.block_details(&genesis_hash).unwrap().children, vec![first_hash.clone()]);
 			assert_eq!(bc.block_hash(2), None);
 		});
-
-
-=======
-		let bc = BlockChain::new(Config::default(), &genesis, temp.as_path());
-
-		assert_eq!(bc.genesis_hash(), genesis_hash.clone());
-		assert_eq!(bc.best_block_number(), 0);
-		assert_eq!(bc.best_block_hash(), genesis_hash.clone());
-		assert_eq!(bc.block_hash(0), Some(genesis_hash.clone()));
-		assert_eq!(bc.block_hash(1), None);
-		assert_eq!(bc.block_details(&genesis_hash).unwrap().children, vec![]);
-
-		bc.insert_block(&first, vec![]);
-
-		assert_eq!(bc.block_hash(0), Some(genesis_hash.clone()));
-		assert_eq!(bc.best_block_number(), 1);
-		assert_eq!(bc.best_block_hash(), first_hash.clone());
-		assert_eq!(bc.block_hash(1), Some(first_hash.clone()));
-		assert_eq!(bc.block_details(&first_hash).unwrap().parent, genesis_hash.clone());
-		assert_eq!(bc.block_details(&genesis_hash).unwrap().children, vec![first_hash.clone()]);
-		assert_eq!(bc.block_hash(2), None);
->>>>>>> 468d761e
 	}
 
 	#[test]
@@ -894,17 +853,12 @@
 		let genesis_hash = BlockView::new(&genesis).header_view().sha3();
 
 		let temp = RandomTempPath::new();
-<<<<<<< HEAD
-=======
-		let bc = BlockChain::new(Config::default(), &genesis, temp.as_path());
->>>>>>> 468d761e
-
 		::crossbeam::scope(|scope| {
 			let stop = StopGuard::new();
 			ethcore_db::run_worker(scope, stop.share(), &ethcore_db::extras_service_url(temp.as_str()).unwrap());
 			ethcore_db::run_worker(scope, stop.share(), &ethcore_db::blocks_service_url(temp.as_str()).unwrap());
 
-			let bc = BlockChain::new(BlockChainConfig::default(), &genesis, temp.as_path());
+			let bc = BlockChain::new(Config::default(), &genesis, temp.as_path());
 
 			let mut block_hashes = vec![genesis_hash.clone()];
 			for _ in 0..10 {
@@ -937,14 +891,12 @@
 		let b5a = canon_chain.generate(&mut finalizer).unwrap();
 
 		let temp = RandomTempPath::new();
-<<<<<<< HEAD
-
 		::crossbeam::scope(|scope| {
 			let stop = StopGuard::new();
 			ethcore_db::run_worker(scope, stop.share(), &ethcore_db::extras_service_url(temp.as_str()).unwrap());
 			ethcore_db::run_worker(scope, stop.share(), &ethcore_db::blocks_service_url(temp.as_str()).unwrap());
 
-			let bc = BlockChain::new(BlockChainConfig::default(), &genesis, temp.as_path());
+			let bc = BlockChain::new(Config::default(), &genesis, temp.as_path());
 			bc.insert_block(&b1a, vec![]);
 			bc.insert_block(&b1b, vec![]);
 			bc.insert_block(&b2a, vec![]);
@@ -961,25 +913,6 @@
 				bc.find_uncle_headers(&BlockView::new(&b4a).header_view().sha3(), 3).unwrap()
 			);
 		});
-=======
-		let bc = BlockChain::new(Config::default(), &genesis, temp.as_path());
-		bc.insert_block(&b1a, vec![]);
-		bc.insert_block(&b1b, vec![]);
-		bc.insert_block(&b2a, vec![]);
-		bc.insert_block(&b2b, vec![]);
-		bc.insert_block(&b3a, vec![]);
-		bc.insert_block(&b3b, vec![]);
-		bc.insert_block(&b4a, vec![]);
-		bc.insert_block(&b4b, vec![]);
-		bc.insert_block(&b5a, vec![]);
-		bc.insert_block(&b5b, vec![]);
-
-		assert_eq!(
-			[&b4b, &b3b, &b2b].iter().map(|b| BlockView::new(b).header()).collect::<Vec<_>>(),
-			bc.find_uncle_headers(&BlockView::new(&b4a).header_view().sha3(), 3).unwrap()
-		);
->>>>>>> 468d761e
-
 		// TODO: insert block that already includes one of them as an uncle to check it's not allowed.
 	}
 
@@ -1004,33 +937,12 @@
 		let best_block_hash = b3a_hash.clone();
 
 		let temp = RandomTempPath::new();
-<<<<<<< HEAD
-=======
-		let bc = BlockChain::new(Config::default(), &genesis, temp.as_path());
-		let ir1 = bc.insert_block(&b1, vec![]);
-		let ir2 = bc.insert_block(&b2, vec![]);
-		let ir3b = bc.insert_block(&b3b, vec![]);
-		let ir3a = bc.insert_block(&b3a, vec![]);
-
-		assert_eq!(ir1, ImportRoute {
-			enacted: vec![b1_hash],
-			retracted: vec![],
-			omitted: vec![],
-		});
-
-		assert_eq!(ir2, ImportRoute {
-			enacted: vec![b2_hash],
-			retracted: vec![],
-			omitted: vec![],
-		});
->>>>>>> 468d761e
-
 		::crossbeam::scope(|scope| {
 			let stop = StopGuard::new();
 			ethcore_db::run_worker(scope, stop.share(), &ethcore_db::extras_service_url(temp.as_str()).unwrap());
 			ethcore_db::run_worker(scope, stop.share(), &ethcore_db::blocks_service_url(temp.as_str()).unwrap());
 
-			let bc = BlockChain::new(BlockChainConfig::default(), &genesis, temp.as_path());
+			let bc = BlockChain::new(Config::default(), &genesis, temp.as_path());
 			let ir1 = bc.insert_block(&b1, vec![]);
 			let ir2 = bc.insert_block(&b2, vec![]);
 			let ir3b = bc.insert_block(&b3b, vec![]);
@@ -1135,18 +1047,12 @@
 		let first_hash = BlockView::new(&first).header_view().sha3();
 
 		let temp = RandomTempPath::new();
-<<<<<<< HEAD
-
 		::crossbeam::scope(|scope| {
 			let stop = StopGuard::new();
 			ethcore_db::run_worker(scope, stop.share(), &ethcore_db::extras_service_url(temp.as_str()).unwrap());
 			ethcore_db::run_worker(scope, stop.share(), &ethcore_db::blocks_service_url(temp.as_str()).unwrap());
-
-			let bc = BlockChain::new(BlockChainConfig::default(), &genesis, temp.as_path());
-=======
-		{
 			let bc = BlockChain::new(Config::default(), &genesis, temp.as_path());
->>>>>>> 468d761e
+
 			assert_eq!(bc.best_block_hash(), genesis_hash);
 			bc.insert_block(&first, vec![]);
 			assert_eq!(bc.best_block_hash(), first_hash);
@@ -1157,12 +1063,7 @@
 			ethcore_db::run_worker(scope, stop.share(), &ethcore_db::extras_service_url(temp.as_str()).unwrap());
 			ethcore_db::run_worker(scope, stop.share(), &ethcore_db::blocks_service_url(temp.as_str()).unwrap());
 
-<<<<<<< HEAD
-			let bc = BlockChain::new(BlockChainConfig::default(), &genesis, temp.as_path());
-=======
-		{
 			let bc = BlockChain::new(Config::default(), &genesis, temp.as_path());
->>>>>>> 468d761e
 			assert_eq!(bc.best_block_hash(), first_hash);
 		});
 	}
@@ -1226,18 +1127,12 @@
 		let b1_hash = H256::from_str("f53f268d23a71e85c7d6d83a9504298712b84c1a2ba220441c86eeda0bf0b6e3").unwrap();
 
 		let temp = RandomTempPath::new();
-<<<<<<< HEAD
-=======
-		let bc = BlockChain::new(Config::default(), &genesis, temp.as_path());
-		bc.insert_block(&b1, vec![]);
->>>>>>> 468d761e
-
 		::crossbeam::scope(|scope| {
 			let stop = StopGuard::new();
 			ethcore_db::run_worker(scope, stop.share(), &ethcore_db::extras_service_url(temp.as_str()).unwrap());
 			ethcore_db::run_worker(scope, stop.share(), &ethcore_db::blocks_service_url(temp.as_str()).unwrap());
 
-			let bc = BlockChain::new(BlockChainConfig::default(), &genesis, temp.as_path());
+			let bc = BlockChain::new(Config::default(), &genesis, temp.as_path());
 			bc.insert_block(&b1, vec![]);
 
 			let transactions = bc.transactions(&b1_hash).unwrap();
@@ -1269,14 +1164,12 @@
 		let b2a = canon_chain.with_bloom(bloom_ba.clone()).generate(&mut finalizer).unwrap();
 
 		let temp = RandomTempPath::new();
-<<<<<<< HEAD
-
 		::crossbeam::scope(|scope| {
 			let stop = StopGuard::new();
 			ethcore_db::run_worker(scope, stop.share(), &ethcore_db::extras_service_url(temp.as_str()).unwrap());
 			ethcore_db::run_worker(scope, stop.share(), &ethcore_db::blocks_service_url(temp.as_str()).unwrap());
 
-			let bc = BlockChain::new(BlockChainConfig::default(), &genesis, temp.as_path());
+			let bc = BlockChain::new(Config::default(), &genesis, temp.as_path());
 
 			let blocks_b1 = bc.blocks_with_bloom(&bloom_b1, 0, 5);
 			let blocks_b2 = bc.blocks_with_bloom(&bloom_b2, 0, 5);
@@ -1322,52 +1215,5 @@
 			assert_eq!(blocks_b2, vec![2]);
 			assert_eq!(blocks_ba, vec![3]);
 		});
-=======
-		let bc = BlockChain::new(Config::default(), &genesis, temp.as_path());
-
-		let blocks_b1 = bc.blocks_with_bloom(&bloom_b1, 0, 5);
-		let blocks_b2 = bc.blocks_with_bloom(&bloom_b2, 0, 5);
-		assert_eq!(blocks_b1, vec![]);
-		assert_eq!(blocks_b2, vec![]);
-
-		bc.insert_block(&b1, vec![]);
-		let blocks_b1 = bc.blocks_with_bloom(&bloom_b1, 0, 5);
-		let blocks_b2 = bc.blocks_with_bloom(&bloom_b2, 0, 5);
-		assert_eq!(blocks_b1, vec![1]);
-		assert_eq!(blocks_b2, vec![]);
-
-		bc.insert_block(&b2, vec![]);
-		let blocks_b1 = bc.blocks_with_bloom(&bloom_b1, 0, 5);
-		let blocks_b2 = bc.blocks_with_bloom(&bloom_b2, 0, 5);
-		assert_eq!(blocks_b1, vec![1]);
-		assert_eq!(blocks_b2, vec![2]);
-
-		// hasn't been forked yet
-		bc.insert_block(&b1a, vec![]);
-		let blocks_b1 = bc.blocks_with_bloom(&bloom_b1, 0, 5);
-		let blocks_b2 = bc.blocks_with_bloom(&bloom_b2, 0, 5);
-		let blocks_ba = bc.blocks_with_bloom(&bloom_ba, 0, 5);
-		assert_eq!(blocks_b1, vec![1]);
-		assert_eq!(blocks_b2, vec![2]);
-		assert_eq!(blocks_ba, vec![]);
-
-		// fork has happend
-		bc.insert_block(&b2a, vec![]);
-		let blocks_b1 = bc.blocks_with_bloom(&bloom_b1, 0, 5);
-		let blocks_b2 = bc.blocks_with_bloom(&bloom_b2, 0, 5);
-		let blocks_ba = bc.blocks_with_bloom(&bloom_ba, 0, 5);
-		assert_eq!(blocks_b1, vec![]);
-		assert_eq!(blocks_b2, vec![]);
-		assert_eq!(blocks_ba, vec![1, 2]);
-
-		// fork back
-		bc.insert_block(&b3, vec![]);
-		let blocks_b1 = bc.blocks_with_bloom(&bloom_b1, 0, 5);
-		let blocks_b2 = bc.blocks_with_bloom(&bloom_b2, 0, 5);
-		let blocks_ba = bc.blocks_with_bloom(&bloom_ba, 0, 5);
-		assert_eq!(blocks_b1, vec![1]);
-		assert_eq!(blocks_b2, vec![2]);
-		assert_eq!(blocks_ba, vec![3]);
->>>>>>> 468d761e
 	}
 }