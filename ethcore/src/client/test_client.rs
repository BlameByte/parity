// Copyright 2015, 2016 Ethcore (UK) Ltd.
// This file is part of Parity.

// Parity is free software: you can redistribute it and/or modify
// it under the terms of the GNU General Public License as published by
// the Free Software Foundation, either version 3 of the License, or
// (at your option) any later version.

// Parity is distributed in the hope that it will be useful,
// but WITHOUT ANY WARRANTY; without even the implied warranty of
// MERCHANTABILITY or FITNESS FOR A PARTICULAR PURPOSE.  See the
// GNU General Public License for more details.

// You should have received a copy of the GNU General Public License
// along with Parity.  If not, see <http://www.gnu.org/licenses/>.

//! Test client.

use util::*;
use transaction::{Transaction, LocalizedTransaction, SignedTransaction, Action};
use blockchain::TreeRoute;
use client::{BlockChainClient, BlockChainInfo, BlockStatus, BlockId, TransactionId};
use header::{Header as BlockHeader, BlockNumber};
use filter::Filter;
use log_entry::LocalizedLogEntry;
use receipt::Receipt;
use extras::BlockReceipts;
use error::{ImportResult};

use block_queue::BlockQueueInfo;
use block::{SealedBlock, ClosedBlock};

/// Test client.
pub struct TestBlockChainClient {
	/// Blocks.
	pub blocks: RwLock<HashMap<H256, Bytes>>,
	/// Mapping of numbers to hashes.
 	pub numbers: RwLock<HashMap<usize, H256>>,
	/// Genesis block hash.
	pub genesis_hash: H256,
	/// Last block hash.
	pub last_hash: RwLock<H256>,
	/// Difficulty.
	pub difficulty: RwLock<U256>,
	/// Balances.
	pub balances: RwLock<HashMap<Address, U256>>,
	/// Storage.
	pub storage: RwLock<HashMap<(Address, H256), H256>>,
	/// Code.
	pub code: RwLock<HashMap<Address, Bytes>>,
}

#[derive(Clone)]
/// Used for generating test client blocks.
pub enum EachBlockWith {
	/// Plain block.
	Nothing,
	/// Block with an uncle.
	Uncle,
	/// Block with a transaction.
	Transaction,
	/// Block with an uncle and transaction.
	UncleAndTransaction
}

impl Default for TestBlockChainClient {
	fn default() -> Self {
		TestBlockChainClient::new()
	}
}

impl TestBlockChainClient {
	/// Creates new test client.
	pub fn new() -> Self {

		let mut client = TestBlockChainClient {
			blocks: RwLock::new(HashMap::new()),
			numbers: RwLock::new(HashMap::new()),
			genesis_hash: H256::new(),
			last_hash: RwLock::new(H256::new()),
			difficulty: RwLock::new(From::from(0)),
			balances: RwLock::new(HashMap::new()),
			storage: RwLock::new(HashMap::new()),
			code: RwLock::new(HashMap::new()),
		};
		client.add_blocks(1, EachBlockWith::Nothing); // add genesis block
		client.genesis_hash = client.last_hash.read().unwrap().clone();
		client
	}

	/// Set the balance of account `address` to `balance`.
	pub fn set_balance(&self, address: Address, balance: U256) {
		self.balances.write().unwrap().insert(address, balance);
	}

	/// Set `code` at `address`.
	pub fn set_code(&self, address: Address, code: Bytes) {
		self.code.write().unwrap().insert(address, code);
	}

	/// Set storage `position` to `value` for account `address`.
	pub fn set_storage(&self, address: Address, position: H256, value: H256) {
		self.storage.write().unwrap().insert((address, position), value);
	}

	/// Add blocks to test client.
	pub fn add_blocks(&self, count: usize, with: EachBlockWith) {
		let len = self.numbers.read().unwrap().len();
		for n in len..(len + count) {
			let mut header = BlockHeader::new();
			header.difficulty = From::from(n);
			header.parent_hash = self.last_hash.read().unwrap().clone();
			header.number = n as BlockNumber;
			header.gas_limit = U256::from(1_000_000);
			let uncles = match with {
				EachBlockWith::Uncle | EachBlockWith::UncleAndTransaction => {
					let mut uncles = RlpStream::new_list(1);
					let mut uncle_header = BlockHeader::new();
					uncle_header.difficulty = From::from(n);
					uncle_header.parent_hash = self.last_hash.read().unwrap().clone();
					uncle_header.number = n as BlockNumber;
					uncles.append(&uncle_header);
					header.uncles_hash = uncles.as_raw().sha3();
					uncles
				},
				_ => RlpStream::new_list(0)
			};
			let txs = match with {
				EachBlockWith::Transaction | EachBlockWith::UncleAndTransaction => {
					let mut txs = RlpStream::new_list(1);
					let keypair = KeyPair::create().unwrap();
					let tx = Transaction {
						action: Action::Create,
						value: U256::from(100),
						data: "3331600055".from_hex().unwrap(),
						gas: U256::from(100_000),
						gas_price: U256::one(),
						nonce: U256::zero()
					};
					let signed_tx = tx.sign(&keypair.secret());
					txs.append(&signed_tx);
					txs.out()
				},
				_ => rlp::NULL_RLP.to_vec()
			};

			let mut rlp = RlpStream::new_list(3);
			rlp.append(&header);
			rlp.append_raw(&txs, 1);
			rlp.append_raw(uncles.as_raw(), 1);
			self.import_block(rlp.as_raw().to_vec()).unwrap();
		}
	}

	/// TODO:
	pub fn corrupt_block(&mut self, n: BlockNumber) {
		let hash = self.block_hash(BlockId::Number(n)).unwrap();
		let mut header: BlockHeader = decode(&self.block_header(BlockId::Number(n)).unwrap());
		header.parent_hash = H256::new();
		let mut rlp = RlpStream::new_list(3);
		rlp.append(&header);
		rlp.append_raw(&rlp::NULL_RLP, 1);
		rlp.append_raw(&rlp::NULL_RLP, 1);
		self.blocks.write().unwrap().insert(hash, rlp.out());
	}

	/// TODO:
	pub fn block_hash_delta_minus(&mut self, delta: usize) -> H256 {
		let blocks_read = self.numbers.read().unwrap();
		let index = blocks_read.len() - delta;
		blocks_read[&index].clone()
	}

	fn block_hash(&self, id: BlockId) -> Option<H256> {
		match id {
			BlockId::Hash(hash) => Some(hash),
			BlockId::Number(n) => self.numbers.read().unwrap().get(&(n as usize)).cloned(),
			BlockId::Earliest => self.numbers.read().unwrap().get(&0).cloned(),
			BlockId::Latest => self.numbers.read().unwrap().get(&(self.numbers.read().unwrap().len() - 1)).cloned()
		}
	}
}

impl BlockChainClient for TestBlockChainClient {
	fn block_total_difficulty(&self, _id: BlockId) -> Option<U256> {
		Some(U256::zero())
	}

	fn block_hash(&self, _id: BlockId) -> Option<H256> {
		unimplemented!();
	}

	fn nonce(&self, _address: &Address) -> U256 {
		U256::zero()
	}

	fn code(&self, address: &Address) -> Option<Bytes> {
		self.code.read().unwrap().get(address).cloned()
	}

	fn balance(&self, address: &Address) -> U256 {
		self.balances.read().unwrap().get(address).cloned().unwrap_or_else(U256::zero)
	}

	fn storage_at(&self, address: &Address, position: &H256) -> H256 {
		self.storage.read().unwrap().get(&(address.clone(), position.clone())).cloned().unwrap_or_else(H256::new)
	}

	fn transaction(&self, _id: TransactionId) -> Option<LocalizedTransaction> {
		unimplemented!();
	}

	fn blocks_with_bloom(&self, _bloom: &H2048, _from_block: BlockId, _to_block: BlockId) -> Option<Vec<BlockNumber>> {
		unimplemented!();
	}

	fn logs(&self, _filter: Filter) -> Vec<LocalizedLogEntry> {
		unimplemented!();
	}

<<<<<<< HEAD
	fn prepare_sealing(&self, _author: Address, _gas_floor_target: U256, _extra_data: Bytes, _transactions: Vec<SignedTransaction>) -> Option<(ClosedBlock, HashSet<H256>)> {
		unimplemented!()
=======
	fn prepare_sealing(&self, _author: Address, _gas_floor_target: U256, _extra_data: Bytes, _transactions: Vec<SignedTransaction>) -> Option<ClosedBlock> {
		None
>>>>>>> 0dc1ddef
	}

	fn try_seal(&self, block: ClosedBlock, _seal: Vec<Bytes>) -> Result<SealedBlock, ClosedBlock> {
		Err(block)
	}

	fn block_header(&self, id: BlockId) -> Option<Bytes> {
		self.block_hash(id).and_then(|hash| self.blocks.read().unwrap().get(&hash).map(|r| Rlp::new(r).at(0).as_raw().to_vec()))
	}

	fn block_body(&self, id: BlockId) -> Option<Bytes> {
		self.block_hash(id).and_then(|hash| self.blocks.read().unwrap().get(&hash).map(|r| {
			let mut stream = RlpStream::new_list(2);
			stream.append_raw(Rlp::new(&r).at(1).as_raw(), 1);
			stream.append_raw(Rlp::new(&r).at(2).as_raw(), 1);
			stream.out()
		}))
	}

	fn block(&self, id: BlockId) -> Option<Bytes> {
		self.block_hash(id).and_then(|hash| self.blocks.read().unwrap().get(&hash).cloned())
	}

	fn block_status(&self, id: BlockId) -> BlockStatus {
		match id {
			BlockId::Number(number) if (number as usize) < self.blocks.read().unwrap().len() => BlockStatus::InChain,
			BlockId::Hash(ref hash) if self.blocks.read().unwrap().get(hash).is_some() => BlockStatus::InChain,
			_ => BlockStatus::Unknown
		}
	}

	// works only if blocks are one after another 1 -> 2 -> 3
	fn tree_route(&self, from: &H256, to: &H256) -> Option<TreeRoute> {
		Some(TreeRoute {
			ancestor: H256::new(),
			index: 0,
			blocks: {
				let numbers_read = self.numbers.read().unwrap();
				let mut adding = false;

				let mut blocks = Vec::new();
				for (_, hash) in numbers_read.iter().sort_by(|tuple1, tuple2| tuple1.0.cmp(tuple2.0)) {
					if hash == to {
						if adding {
							blocks.push(hash.clone());
						}
						adding = false;
						break;
					}
					if hash == from {
						adding = true;
					}
					if adding {
						blocks.push(hash.clone());
					}
				}
				if adding { Vec::new() } else { blocks }
			}
		})
	}

	// TODO: returns just hashes instead of node state rlp(?)
	fn state_data(&self, hash: &H256) -> Option<Bytes> {
		// starts with 'f' ?
		if *hash > H256::from("f000000000000000000000000000000000000000000000000000000000000000") {
			let mut rlp = RlpStream::new();
			rlp.append(&hash.clone());
			return Some(rlp.out());
		}
		None
	}

	fn block_receipts(&self, hash: &H256) -> Option<Bytes> {
		// starts with 'f' ?
		if *hash > H256::from("f000000000000000000000000000000000000000000000000000000000000000") {
			let receipt = BlockReceipts::new(vec![Receipt::new(
				H256::zero(),
				U256::zero(),
				vec![])]);
			let mut rlp = RlpStream::new();
			rlp.append(&receipt);
			return Some(rlp.out());
		}
		None
	}

	fn import_block(&self, b: Bytes) -> ImportResult {
		let header = Rlp::new(&b).val_at::<BlockHeader>(0);
		let h = header.hash();
		let number: usize = header.number as usize;
		if number > self.blocks.read().unwrap().len() {
			panic!("Unexpected block number. Expected {}, got {}", self.blocks.read().unwrap().len(), number);
		}
		if number > 0 {
			match self.blocks.read().unwrap().get(&header.parent_hash) {
				Some(parent) => {
					let parent = Rlp::new(parent).val_at::<BlockHeader>(0);
					if parent.number != (header.number - 1) {
						panic!("Unexpected block parent");
					}
				},
				None => {
					panic!("Unknown block parent {:?} for block {}", header.parent_hash, number);
				}
			}
		}
		let len = self.numbers.read().unwrap().len();
		if number == len {
			{
				let mut difficulty = self.difficulty.write().unwrap();
				*difficulty.deref_mut() = *difficulty.deref() + header.difficulty;
			}
			mem::replace(self.last_hash.write().unwrap().deref_mut(), h.clone());
			self.blocks.write().unwrap().insert(h.clone(), b);
			self.numbers.write().unwrap().insert(number, h.clone());
			let mut parent_hash = header.parent_hash;
			if number > 0 {
				let mut n = number - 1;
				while n > 0 && self.numbers.read().unwrap()[&n] != parent_hash {
					*self.numbers.write().unwrap().get_mut(&n).unwrap() = parent_hash.clone();
					n -= 1;
					parent_hash = Rlp::new(&self.blocks.read().unwrap()[&parent_hash]).val_at::<BlockHeader>(0).parent_hash;
				}
			}
		}
		else {
			self.blocks.write().unwrap().insert(h.clone(), b.to_vec());
		}
		Ok(h)
	}

	fn queue_info(&self) -> BlockQueueInfo {
		BlockQueueInfo {
			verified_queue_size: 0,
			unverified_queue_size: 0,
			verifying_queue_size: 0,
			max_queue_size: 0,
			max_mem_use: 0,
			mem_used: 0,
		}
	}

	fn clear_queue(&self) {
	}

	fn chain_info(&self) -> BlockChainInfo {
		BlockChainInfo {
			total_difficulty: *self.difficulty.read().unwrap(),
			pending_total_difficulty: *self.difficulty.read().unwrap(),
			genesis_hash: self.genesis_hash.clone(),
			best_block_hash: self.last_hash.read().unwrap().clone(),
			best_block_number: self.blocks.read().unwrap().len() as BlockNumber - 1,
		}
	}
}<|MERGE_RESOLUTION|>--- conflicted
+++ resolved
@@ -218,13 +218,8 @@
 		unimplemented!();
 	}
 
-<<<<<<< HEAD
 	fn prepare_sealing(&self, _author: Address, _gas_floor_target: U256, _extra_data: Bytes, _transactions: Vec<SignedTransaction>) -> Option<(ClosedBlock, HashSet<H256>)> {
-		unimplemented!()
-=======
-	fn prepare_sealing(&self, _author: Address, _gas_floor_target: U256, _extra_data: Bytes, _transactions: Vec<SignedTransaction>) -> Option<ClosedBlock> {
 		None
->>>>>>> 0dc1ddef
 	}
 
 	fn try_seal(&self, block: ClosedBlock, _seal: Vec<Bytes>) -> Result<SealedBlock, ClosedBlock> {
