// Copyright 2015, 2016 Ethcore (UK) Ltd.
// This file is part of Parity.

// Parity is free software: you can redistribute it and/or modify
// it under the terms of the GNU General Public License as published by
// the Free Software Foundation, either version 3 of the License, or
// (at your option) any later version.

// Parity is distributed in the hope that it will be useful,
// but WITHOUT ANY WARRANTY; without even the implied warranty of
// MERCHANTABILITY or FITNESS FOR A PARTICULAR PURPOSE.  See the
// GNU General Public License for more details.

// You should have received a copy of the GNU General Public License
// along with Parity.  If not, see <http://www.gnu.org/licenses/>.

//! Blockchain database client.

mod client;
mod config;
mod ids;
mod test_client;

pub use self::client::*;
pub use self::config::{ClientConfig, BlockQueueConfig, BlockChainConfig};
pub use self::ids::{BlockId, TransactionId, UncleId};
pub use self::test_client::{TestBlockChainClient, EachBlockWith};
pub use executive::Executed;

use std::collections::HashSet;
use util::bytes::Bytes;
use util::hash::{Address, H256, H2048};
use util::numbers::U256;
use blockchain::TreeRoute;
use block_queue::BlockQueueInfo;
<<<<<<< HEAD
use block::OpenBlock;
use header::BlockNumber;
=======
use block::{ClosedBlock, LockedBlock, SealedBlock};
use header::{BlockNumber, Header};
>>>>>>> f1f81777
use transaction::{LocalizedTransaction, SignedTransaction};
use log_entry::LocalizedLogEntry;
use filter::Filter;
use error::{ImportResult, Error};
use receipt::LocalizedReceipt;
use engine::{Engine};

/// Blockchain database client. Owns and manages a blockchain and a block queue.
pub trait BlockChainClient : Sync + Send {
	/// Get raw block header data by block id.
	fn block_header(&self, id: BlockId) -> Option<Bytes>;

	/// Get raw block body data by block id.
	/// Block body is an RLP list of two items: uncles and transactions.
	fn block_body(&self, id: BlockId) -> Option<Bytes>;

	/// Get raw block data by block header hash.
	fn block(&self, id: BlockId) -> Option<Bytes>;

	/// Get block status by block header hash.
	fn block_status(&self, id: BlockId) -> BlockStatus;

	/// Get block total difficulty.
	fn block_total_difficulty(&self, id: BlockId) -> Option<U256>;

	/// Get address nonce.
	fn nonce(&self, address: &Address) -> U256;

	/// Get block hash.
	fn block_hash(&self, id: BlockId) -> Option<H256>;

	/// Get address code.
	fn code(&self, address: &Address) -> Option<Bytes>;

	/// Get address balance.
	fn balance(&self, address: &Address) -> U256;

	/// Get value of the storage at given position.
	fn storage_at(&self, address: &Address, position: &H256) -> H256;

	/// Get transaction with given hash.
	fn transaction(&self, id: TransactionId) -> Option<LocalizedTransaction>;

	/// Get uncle with given id.
	fn uncle(&self, id: UncleId) -> Option<Header>;

	/// Get transaction receipt with given hash.
	fn transaction_receipt(&self, id: TransactionId) -> Option<LocalizedReceipt>;

	/// Get a tree route between `from` and `to`.
	/// See `BlockChain::tree_route`.
	fn tree_route(&self, from: &H256, to: &H256) -> Option<TreeRoute>;

	/// Get latest state node
	fn state_data(&self, hash: &H256) -> Option<Bytes>;

	/// Get raw block receipts data by block header hash.
	fn block_receipts(&self, hash: &H256) -> Option<Bytes>;

	/// Import a block into the blockchain.
	fn import_block(&self, bytes: Bytes) -> ImportResult;

	/// Get block queue information.
	fn queue_info(&self) -> BlockQueueInfo;

	/// Clear block queue and abort all import activity.
	fn clear_queue(&self);

	/// Get blockchain information.
	fn chain_info(&self) -> BlockChainInfo;

	/// Get the best block header.
	fn best_block_header(&self) -> Bytes {
		// TODO: lock blockchain only once
		self.block_header(BlockId::Hash(self.chain_info().best_block_hash)).unwrap()
	}

	/// Returns numbers of blocks containing given bloom.
	fn blocks_with_bloom(&self, bloom: &H2048, from_block: BlockId, to_block: BlockId) -> Option<Vec<BlockNumber>>;

	/// Returns logs matching given filter.
	fn logs(&self, filter: Filter) -> Vec<LocalizedLogEntry>;

<<<<<<< HEAD
	///
	fn open_block(&self, author: Address, gas_floor_target: U256, extra_data: Bytes) -> OpenBlock;
=======
	// TODO [todr] Should be moved to miner crate eventually.
	/// Returns ClosedBlock prepared for sealing.
	fn prepare_sealing(&self, author: Address, gas_floor_target: U256, extra_data: Bytes, transactions: Vec<SignedTransaction>)
		-> (Option<ClosedBlock>, HashSet<H256>);

	// TODO [todr] Should be moved to miner crate eventually.
	/// Attempts to seal given block. Returns `SealedBlock` on success and the same block in case of error.
	fn try_seal(&self, block: LockedBlock, seal: Vec<Bytes>) -> Result<SealedBlock, LockedBlock>;
>>>>>>> f1f81777

	/// Makes a non-persistent transaction call.
	fn call(&self, t: &SignedTransaction) -> Result<Executed, Error>;

<<<<<<< HEAD
=======
	/// Executes a function providing it with a reference to an engine.
	fn engine(&self) -> &Engine;
>>>>>>> f1f81777
}
<|MERGE_RESOLUTION|>--- conflicted
+++ resolved
@@ -33,13 +33,8 @@
 use util::numbers::U256;
 use blockchain::TreeRoute;
 use block_queue::BlockQueueInfo;
-<<<<<<< HEAD
 use block::OpenBlock;
-use header::BlockNumber;
-=======
-use block::{ClosedBlock, LockedBlock, SealedBlock};
 use header::{BlockNumber, Header};
->>>>>>> f1f81777
 use transaction::{LocalizedTransaction, SignedTransaction};
 use log_entry::LocalizedLogEntry;
 use filter::Filter;
@@ -123,26 +118,11 @@
 	/// Returns logs matching given filter.
 	fn logs(&self, filter: Filter) -> Vec<LocalizedLogEntry>;
 
-<<<<<<< HEAD
-	///
 	fn open_block(&self, author: Address, gas_floor_target: U256, extra_data: Bytes) -> OpenBlock;
-=======
-	// TODO [todr] Should be moved to miner crate eventually.
-	/// Returns ClosedBlock prepared for sealing.
-	fn prepare_sealing(&self, author: Address, gas_floor_target: U256, extra_data: Bytes, transactions: Vec<SignedTransaction>)
-		-> (Option<ClosedBlock>, HashSet<H256>);
-
-	// TODO [todr] Should be moved to miner crate eventually.
-	/// Attempts to seal given block. Returns `SealedBlock` on success and the same block in case of error.
-	fn try_seal(&self, block: LockedBlock, seal: Vec<Bytes>) -> Result<SealedBlock, LockedBlock>;
->>>>>>> f1f81777
 
 	/// Makes a non-persistent transaction call.
 	fn call(&self, t: &SignedTransaction) -> Result<Executed, Error>;
 
-<<<<<<< HEAD
-=======
-	/// Executes a function providing it with a reference to an engine.
+	/// Returns engine
 	fn engine(&self) -> &Engine;
->>>>>>> f1f81777
 }
