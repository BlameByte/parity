--- conflicted
+++ resolved
@@ -225,18 +225,7 @@
 		let broken_dao = H256::from("7278d050619a624f84f51987149ddb439cdaadfba5966f7cfaea7ad44340a4ba");
 
 		// dao attack soft fork
-<<<<<<< HEAD
 		if env_info.block_dao_transactions {
-			// collect all the addresses which have changed.
-			let addresses = self.cache.borrow().iter().map(|(addr, _)| addr.clone()).collect::<Vec<_>>();
-
-			for a in addresses.iter() {
-				if self.code(a).map(|c| c.sha3() == broken_dao).unwrap_or(false) {
-					// Figure out if the balance has been reduced.
-					let maybe_original = SecTrieDB::new(self.db.as_hashdb(), &self.root).expect(SEC_TRIE_DB_UNWRAP_STR).get(&a).map(Account::from_rlp);
-					if maybe_original.map(|original| *original.balance() > self.balance(a)).unwrap_or(false) {
-=======
-		if engine.schedule(&env_info).block_dao_transactions {
 			// collect all the addresses which have changed.
 			let addresses = self.cache.borrow().iter().map(|(addr, _)| addr.clone()).collect::<Vec<_>>();
 
@@ -245,7 +234,6 @@
 					// Figure out if the balance has been reduced.
 					let maybe_original = SecTrieDB::new(self.db.as_hashdb(), &self.root).expect(SEC_TRIE_DB_UNWRAP_STR).get(&a).map(Account::from_rlp);
 					if maybe_original.map_or(false, |original| *original.balance() > self.balance(a)) {
->>>>>>> 2b650117
 						return Err(Error::Transaction(TransactionError::DAORescue));
 					}
 				}
