// Copyright 2015, 2016 Ethcore (UK) Ltd.
// This file is part of Parity.

// Parity is free software: you can redistribute it and/or modify
// it under the terms of the GNU General Public License as published by
// the Free Software Foundation, either version 3 of the License, or
// (at your option) any later version.

// Parity is distributed in the hope that it will be useful,
// but WITHOUT ANY WARRANTY; without even the implied warranty of
// MERCHANTABILITY or FITNESS FOR A PARTICULAR PURPOSE.  See the
// GNU General Public License for more details.

// You should have received a copy of the GNU General Public License
// along with Parity.  If not, see <http://www.gnu.org/licenses/>.

//! Ethcore-specific rpc interface.
use std::sync::Arc;
use jsonrpc_core::*;

/// Ethcore-specific rpc interface.
pub trait Ethcore: Sized + Send + Sync + 'static {

	/// Sets new minimal gas price for mined blocks.
	fn set_min_gas_price(&self, _: Params) -> Result<Value, Error> { rpc_unimplemented!() }

	/// Sets new gas floor target for mined blocks.
	fn set_gas_floor_target(&self, _: Params) -> Result<Value, Error> { rpc_unimplemented!() }

	/// Sets new extra data for mined blocks.
	fn set_extra_data(&self, _: Params) -> Result<Value, Error> { rpc_unimplemented!() }

	/// Sets new author for mined block.
	fn set_author(&self, _: Params) -> Result<Value, Error> { rpc_unimplemented!() }

	/// Sets the limits for transaction queue.
	fn set_transactions_limit(&self, _: Params) -> Result<Value, Error> { rpc_unimplemented!() }

	/// Returns current transactions limit.
	fn transactions_limit(&self, _: Params) -> Result<Value, Error> { rpc_unimplemented!() }

	/// Returns mining extra data.
	fn extra_data(&self, _: Params) -> Result<Value, Error> { rpc_unimplemented!() }

	/// Returns mining gas floor target.
	fn gas_floor_target(&self, _: Params) -> Result<Value, Error> { rpc_unimplemented!() }

	/// Returns minimal gas price for transaction to be included in queue.
	fn min_gas_price(&self, _: Params) -> Result<Value, Error> { rpc_unimplemented!() }

<<<<<<< HEAD
	/// Returns traces matching given filter.
	fn traces(&self, _: Params) -> Result<Value, Error> { rpc_unimplemented!() }
=======
	/// Returns latest logs
	fn dev_logs(&self, _: Params) -> Result<Value, Error> { rpc_unimplemented!() }

	/// Returns logs levels
	fn dev_logs_levels(&self, _: Params) -> Result<Value, Error> { rpc_unimplemented!() }
>>>>>>> 3c665f76

	/// Should be used to convert object to io delegate.
	fn to_delegate(self) -> IoDelegate<Self> {
		let mut delegate = IoDelegate::new(Arc::new(self));
		delegate.add_method("ethcore_setMinGasPrice", Ethcore::set_min_gas_price);
		delegate.add_method("ethcore_setGasFloorTarget", Ethcore::set_gas_floor_target);
		delegate.add_method("ethcore_setExtraData", Ethcore::set_extra_data);
		delegate.add_method("ethcore_setAuthor", Ethcore::set_author);
		delegate.add_method("ethcore_setTransactionsLimit", Ethcore::set_transactions_limit);

		delegate.add_method("ethcore_extraData", Ethcore::extra_data);
		delegate.add_method("ethcore_gasFloorTarget", Ethcore::gas_floor_target);
		delegate.add_method("ethcore_minGasPrice", Ethcore::min_gas_price);
		delegate.add_method("ethcore_transactionsLimit", Ethcore::transactions_limit);
<<<<<<< HEAD
		delegate.add_method("ethcore_traces", Ethcore::traces);
=======
		delegate.add_method("ethcore_devLogs", Ethcore::dev_logs);
		delegate.add_method("ethcore_devLogsLevels", Ethcore::dev_logs_levels);

>>>>>>> 3c665f76
		delegate
	}
}<|MERGE_RESOLUTION|>--- conflicted
+++ resolved
@@ -48,16 +48,14 @@
 	/// Returns minimal gas price for transaction to be included in queue.
 	fn min_gas_price(&self, _: Params) -> Result<Value, Error> { rpc_unimplemented!() }
 
-<<<<<<< HEAD
 	/// Returns traces matching given filter.
 	fn traces(&self, _: Params) -> Result<Value, Error> { rpc_unimplemented!() }
-=======
+
 	/// Returns latest logs
 	fn dev_logs(&self, _: Params) -> Result<Value, Error> { rpc_unimplemented!() }
 
 	/// Returns logs levels
 	fn dev_logs_levels(&self, _: Params) -> Result<Value, Error> { rpc_unimplemented!() }
->>>>>>> 3c665f76
 
 	/// Should be used to convert object to io delegate.
 	fn to_delegate(self) -> IoDelegate<Self> {
@@ -72,13 +70,9 @@
 		delegate.add_method("ethcore_gasFloorTarget", Ethcore::gas_floor_target);
 		delegate.add_method("ethcore_minGasPrice", Ethcore::min_gas_price);
 		delegate.add_method("ethcore_transactionsLimit", Ethcore::transactions_limit);
-<<<<<<< HEAD
 		delegate.add_method("ethcore_traces", Ethcore::traces);
-=======
 		delegate.add_method("ethcore_devLogs", Ethcore::dev_logs);
 		delegate.add_method("ethcore_devLogsLevels", Ethcore::dev_logs_levels);
-
->>>>>>> 3c665f76
 		delegate
 	}
 }