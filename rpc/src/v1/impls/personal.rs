--- conflicted
+++ resolved
@@ -86,7 +86,7 @@
 			.and_then(|(request, password)| {
 				let sender = request.from;
 				let accounts = take_weak!(self.accounts);
-<<<<<<< HEAD
+
 				if let Err(_) = accounts.unlock_account_temporarily(sender, password) {
 					return to_value(&H256::zero());
 				}
@@ -94,11 +94,6 @@
 				match sign_and_dispatch(&*take_weak!(self.client), &*take_weak!(self.miner), request, &*accounts, sender) {
 					Ok(hash) => to_value(&hash),
 					_ => to_value(&H256::zero()),
-=======
-				match accounts.locked_account_secret(&request.from, &password) {
-					Ok(secret) => sign_and_dispatch(&*take_weak!(self.client), &*take_weak!(self.miner), request, secret),
-					Err(_) => to_value(&H256::zero()),
->>>>>>> 07641b8f
 				}
 		})
 	}
