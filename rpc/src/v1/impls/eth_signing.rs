// Copyright 2015, 2016 Ethcore (UK) Ltd.
// This file is part of Parity.

// Parity is free software: you can redistribute it and/or modify
// it under the terms of the GNU General Public License as published by
// the Free Software Foundation, either version 3 of the License, or
// (at your option) any later version.

// Parity is distributed in the hope that it will be useful,
// but WITHOUT ANY WARRANTY; without even the implied warranty of
// MERCHANTABILITY or FITNESS FOR A PARTICULAR PURPOSE.  See the
// GNU General Public License for more details.

// You should have received a copy of the GNU General Public License
// along with Parity.  If not, see <http://www.gnu.org/licenses/>.

//! Eth Signing RPC implementation.

use std::sync::{Arc, Weak};
use jsonrpc_core::*;
use ethcore::miner::MinerService;
use ethcore::client::MiningBlockChainClient;
use util::numbers::*;
use ethcore::account_provider::AccountProvider;
use v1::helpers::{SigningQueue, ConfirmationsQueue};
use v1::traits::EthSigning;
use v1::types::TransactionRequest;
<<<<<<< HEAD
use v1::impls::{sign_and_dispatch};
=======
use v1::impls::{sign_and_dispatch, error_codes};

>>>>>>> 75a7cf28

/// Implementation of functions that require signing when no trusted signer is used.
pub struct EthSigningQueueClient {
	queue: Weak<ConfirmationsQueue>,
}

impl EthSigningQueueClient {
	/// Creates a new signing queue client given shared signing queue.
	pub fn new(queue: &Arc<ConfirmationsQueue>) -> Self {
		EthSigningQueueClient {
			queue: Arc::downgrade(queue),
		}
	}
}

impl EthSigning for EthSigningQueueClient  {

	fn sign(&self, _params: Params) -> Result<Value, Error> {
		warn!("Invoking eth_sign is not yet supported with signer enabled.");
		// TODO [ToDr] Implement sign when rest of the signing queue is ready.
		rpc_unimplemented!()
	}

	fn send_transaction(&self, params: Params) -> Result<Value, Error> {
		from_params::<(TransactionRequest, )>(params)
			.and_then(|(request, )| {
				let queue = take_weak!(self.queue);
				let id = queue.add_request(request);
				let result = id.wait_with_timeout();
				result.unwrap_or_else(|| to_value(&H256::new()))
		})
	}
}

/// Implementation of functions that require signing when no trusted signer is used.
pub struct EthSigningUnsafeClient<C, M> where
	C: MiningBlockChainClient,
	M: MinerService {
	client: Weak<C>,
	accounts: Weak<AccountProvider>,
	miner: Weak<M>,
}

impl<C, M> EthSigningUnsafeClient<C, M> where
	C: MiningBlockChainClient,
	M: MinerService {

	/// Creates new EthClient.
	pub fn new(client: &Arc<C>, accounts: &Arc<AccountProvider>, miner: &Arc<M>)
		-> Self {
		EthSigningUnsafeClient {
			client: Arc::downgrade(client),
			miner: Arc::downgrade(miner),
			accounts: Arc::downgrade(accounts),
		}
	}
}

impl<C, M> EthSigning for EthSigningUnsafeClient<C, M> where
	C: MiningBlockChainClient + 'static,
	M: MinerService + 'static {

	fn sign(&self, params: Params) -> Result<Value, Error> {
		from_params::<(Address, H256)>(params).and_then(|(addr, msg)| {
<<<<<<< HEAD
			to_value(&take_weak!(self.accounts).sign(addr, msg).unwrap_or(H520::zero()))
=======
			take_weak!(self.accounts).sign(&addr, &msg)
				.map(|v| to_value(&v))
				.unwrap_or_else(|e| Err(account_locked(format!("Error: {:?}", e))))
>>>>>>> 75a7cf28
		})
	}

	fn send_transaction(&self, params: Params) -> Result<Value, Error> {
		from_params::<(TransactionRequest, )>(params)
			.and_then(|(request, )| {
<<<<<<< HEAD
				let sender = request.from;
				match sign_and_dispatch(&*take_weak!(self.client), &*take_weak!(self.miner), request, &*take_weak!(self.accounts), sender) {
					Ok(hash) => to_value(&hash),
					_ => to_value(&H256::zero()),
				}
		})
	}
=======
				let accounts = take_weak!(self.accounts);
				match accounts.account_secret(&request.from) {
					Ok(secret) => sign_and_dispatch(&*take_weak!(self.client), &*take_weak!(self.miner), request, secret),
					Err(e) => Err(account_locked(format!("Error: {:?}", e))),
				}
		})
	}
}

fn account_locked(data: String) -> Error {
	Error {
		code: ErrorCode::ServerError(error_codes::ACCOUNT_LOCKED),
		message: "Your account is locked. Unlock the account via CLI, personal_unlockAccount or use Trusted Signer.".into(),
		data: Some(Value::String(data)),
	}
>>>>>>> 75a7cf28
}<|MERGE_RESOLUTION|>--- conflicted
+++ resolved
@@ -25,12 +25,7 @@
 use v1::helpers::{SigningQueue, ConfirmationsQueue};
 use v1::traits::EthSigning;
 use v1::types::TransactionRequest;
-<<<<<<< HEAD
-use v1::impls::{sign_and_dispatch};
-=======
 use v1::impls::{sign_and_dispatch, error_codes};
-
->>>>>>> 75a7cf28
 
 /// Implementation of functions that require signing when no trusted signer is used.
 pub struct EthSigningQueueClient {
@@ -95,20 +90,13 @@
 
 	fn sign(&self, params: Params) -> Result<Value, Error> {
 		from_params::<(Address, H256)>(params).and_then(|(addr, msg)| {
-<<<<<<< HEAD
 			to_value(&take_weak!(self.accounts).sign(addr, msg).unwrap_or(H520::zero()))
-=======
-			take_weak!(self.accounts).sign(&addr, &msg)
-				.map(|v| to_value(&v))
-				.unwrap_or_else(|e| Err(account_locked(format!("Error: {:?}", e))))
->>>>>>> 75a7cf28
 		})
 	}
 
 	fn send_transaction(&self, params: Params) -> Result<Value, Error> {
 		from_params::<(TransactionRequest, )>(params)
 			.and_then(|(request, )| {
-<<<<<<< HEAD
 				let sender = request.from;
 				match sign_and_dispatch(&*take_weak!(self.client), &*take_weak!(self.miner), request, &*take_weak!(self.accounts), sender) {
 					Ok(hash) => to_value(&hash),
@@ -116,21 +104,4 @@
 				}
 		})
 	}
-=======
-				let accounts = take_weak!(self.accounts);
-				match accounts.account_secret(&request.from) {
-					Ok(secret) => sign_and_dispatch(&*take_weak!(self.client), &*take_weak!(self.miner), request, secret),
-					Err(e) => Err(account_locked(format!("Error: {:?}", e))),
-				}
-		})
-	}
-}
-
-fn account_locked(data: String) -> Error {
-	Error {
-		code: ErrorCode::ServerError(error_codes::ACCOUNT_LOCKED),
-		message: "Your account is locked. Unlock the account via CLI, personal_unlockAccount or use Trusted Signer.".into(),
-		data: Some(Value::String(data)),
-	}
->>>>>>> 75a7cf28
 }