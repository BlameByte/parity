--- conflicted
+++ resolved
@@ -190,15 +190,8 @@
 		let hash = signed_transaction.hash();
 
 		let import = {
-			let client = take_weak!(self.client);
 			let miner = take_weak!(self.miner);
-
-			miner.import_transactions(vec![signed_transaction], |a: &Address| {
-				AccountDetails {
-					nonce: client.nonce(&a),
-					balance: client.balance(&a),
-				}
-			})
+			miner.import_transactions(vec![signed_transaction])
 		};
 
 		match import.into_iter().collect::<Result<Vec<_>, _>>() {
@@ -452,25 +445,12 @@
 				}
 
 				let miner = take_weak!(self.miner);
-<<<<<<< HEAD
-				let u = miner.sealing_block().lock().unwrap();
-				match *u {
-					Some(ref b) => {
-						let pow_hash = b.hash();
-						let target = Ethash::difficulty_to_boundary(b.block().header().difficulty());
-						let seed_hash = Ethash::get_seedhash(b.block().header().number());
-						to_value(&(pow_hash, seed_hash, target))
-					}
-					_ => Err(Error::internal_error())
-				}
-=======
-				miner.map_sealing_work(client.deref(), |b| {
+				miner.map_sealing_work(|b| {
 					let pow_hash = b.hash();
 					let target = Ethash::difficulty_to_boundary(b.block().header().difficulty());
 					let seed_hash = &self.seed_compute.lock().unwrap().get_seedhash(b.block().header().number());
 					to_value(&(pow_hash, H256::from_slice(&seed_hash[..]), target))
 				}).unwrap_or(Err(Error::internal_error()))	// no work found.
->>>>>>> f1f81777
 			},
 			_ => Err(Error::invalid_params())
 		}
@@ -499,22 +479,6 @@
 				let accounts = take_weak!(self.accounts);
 				match accounts.account_secret(&request.from) {
 					Ok(secret) => {
-<<<<<<< HEAD
-						let miner = take_weak!(self.miner);
-
-						let transaction: EthTransaction = transaction_request.into();
-						let signed_transaction = transaction.sign(&secret);
-						let hash = signed_transaction.hash();
-
-						let import = miner.import_transactions(vec![signed_transaction]);
-						match import.into_iter().collect::<Result<Vec<_>, _>>() {
-							Ok(_) => to_value(&hash),
-							Err(e) => {
-								warn!("Error sending transaction: {:?}", e);
-								to_value(&U256::zero())
-							}
-						}
-=======
 						let signed_transaction = {
 							let client = take_weak!(self.client);
 							let miner = take_weak!(self.miner);
@@ -533,7 +497,6 @@
 						};
 						trace!(target: "miner", "send_transaction: dispatching tx: {}", encode(&signed_transaction).to_vec().pretty());
 						self.dispatch_transaction(signed_transaction)
->>>>>>> f1f81777
 					},
 					Err(_) => { to_value(&H256::zero()) }
 				}
