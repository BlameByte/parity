// Copyright 2015, 2016 Ethcore (UK) Ltd.
// This file is part of Parity.

// Parity is free software: you can redistribute it and/or modify
// it under the terms of the GNU General Public License as published by
// the Free Software Foundation, either version 3 of the License, or
// (at your option) any later version.

// Parity is distributed in the hope that it will be useful,
// but WITHOUT ANY WARRANTY; without even the implied warranty of
// MERCHANTABILITY or FITNESS FOR A PARTICULAR PURPOSE.  See the
// GNU General Public License for more details.

// You should have received a copy of the GNU General Public License
// along with Parity.  If not, see <http://www.gnu.org/licenses/>.

//! Eth rpc implementation.

extern crate ethash;

use std::sync::{Arc, Weak, Mutex};
use std::ops::Deref;
use ethsync::{SyncProvider, SyncState};
use ethcore::miner::{MinerService, ExternalMinerService};
use jsonrpc_core::*;
use util::numbers::*;
use util::sha3::*;
use util::rlp::{encode, decode, UntrustedRlp, View};
use ethcore::account_provider::AccountProvider;
use ethcore::client::{MiningBlockChainClient, BlockID, TransactionID, UncleID};
use ethcore::block::IsBlock;
use ethcore::views::*;
use ethcore::ethereum::Ethash;
use ethcore::transaction::{Transaction as EthTransaction, SignedTransaction, Action};
use ethcore::log_entry::LogEntry;
use ethcore::filter::Filter as EthcoreFilter;
use self::ethash::SeedHashCompute;
use v1::traits::Eth;
use v1::types::{Block, BlockTransactions, BlockNumber, Bytes, SyncStatus, SyncInfo, Transaction, CallRequest, OptionalValue, Index, Filter, Log, Receipt};
use v1::impls::{dispatch_transaction, error_codes};
use serde;

/// Eth rpc implementation.
pub struct EthClient<C, S, M, EM> where
	C: MiningBlockChainClient,
	S: SyncProvider,
	M: MinerService,
	EM: ExternalMinerService {

	client: Weak<C>,
	sync: Weak<S>,
	accounts: Weak<AccountProvider>,
	miner: Weak<M>,
	external_miner: Arc<EM>,
	seed_compute: Mutex<SeedHashCompute>,
	allow_pending_receipt_query: bool,
}

impl<C, S, M, EM> EthClient<C, S, M, EM> where
	C: MiningBlockChainClient,
	S: SyncProvider,
	M: MinerService,
	EM: ExternalMinerService {

	/// Creates new EthClient.
<<<<<<< HEAD
	pub fn new(client: &Arc<C>, sync: &Arc<S>, accounts: &Arc<AccountProvider>, miner: &Arc<M>, em: &Arc<EM>)
		-> EthClient<C, S, M, EM> {
=======
	pub fn new(client: &Arc<C>, sync: &Arc<S>, accounts: &Arc<A>, miner: &Arc<M>, em: &Arc<EM>, allow_pending_receipt_query: bool)
		-> EthClient<C, S, A, M, EM> {
>>>>>>> 08522eec
		EthClient {
			client: Arc::downgrade(client),
			sync: Arc::downgrade(sync),
			miner: Arc::downgrade(miner),
			accounts: Arc::downgrade(accounts),
			external_miner: em.clone(),
			seed_compute: Mutex::new(SeedHashCompute::new()),
			allow_pending_receipt_query: allow_pending_receipt_query,
		}
	}

	fn block(&self, id: BlockID, include_txs: bool) -> Result<Value, Error> {
		let client = take_weak!(self.client);
		match (client.block(id.clone()), client.block_total_difficulty(id)) {
			(Some(bytes), Some(total_difficulty)) => {
				let block_view = BlockView::new(&bytes);
				let view = block_view.header_view();
				let block = Block {
					hash: OptionalValue::Value(view.sha3()),
					parent_hash: view.parent_hash(),
					uncles_hash: view.uncles_hash(),
					author: view.author(),
					miner: view.author(),
					state_root: view.state_root(),
					transactions_root: view.transactions_root(),
					receipts_root: view.receipts_root(),
					number: OptionalValue::Value(U256::from(view.number())),
					gas_used: view.gas_used(),
					gas_limit: view.gas_limit(),
					logs_bloom: view.log_bloom(),
					timestamp: U256::from(view.timestamp()),
					difficulty: view.difficulty(),
					total_difficulty: total_difficulty,
					seal_fields: view.seal().into_iter().map(|f| decode(&f)).map(Bytes::new).collect(),
					uncles: block_view.uncle_hashes(),
					transactions: {
						if include_txs {
							BlockTransactions::Full(block_view.localized_transactions().into_iter().map(From::from).collect())
						} else {
							BlockTransactions::Hashes(block_view.transaction_hashes())
						}
					},
					extra_data: Bytes::new(view.extra_data())
				};
				to_value(&block)
			},
			_ => Ok(Value::Null)
		}
	}

	fn transaction(&self, id: TransactionID) -> Result<Value, Error> {
		match take_weak!(self.client).transaction(id) {
			Some(t) => to_value(&Transaction::from(t)),
			None => Ok(Value::Null)
		}
	}

	fn uncle(&self, id: UncleID) -> Result<Value, Error> {
		let client = take_weak!(self.client);
		match client.uncle(id).and_then(|u| client.block_total_difficulty(BlockID::Hash(u.parent_hash().clone())).map(|diff| (diff, u))) {
			Some((parent_difficulty, uncle)) => {
				let block = Block {
					hash: OptionalValue::Value(uncle.hash()),
					parent_hash: uncle.parent_hash,
					uncles_hash: uncle.uncles_hash,
					author: uncle.author,
					miner: uncle.author,
					state_root: uncle.state_root,
					transactions_root: uncle.transactions_root,
					number: OptionalValue::Value(U256::from(uncle.number)),
					gas_used: uncle.gas_used,
					gas_limit: uncle.gas_limit,
					logs_bloom: uncle.log_bloom,
					timestamp: U256::from(uncle.timestamp),
					difficulty: uncle.difficulty,
					total_difficulty: uncle.difficulty + parent_difficulty,
					receipts_root: uncle.receipts_root,
					extra_data: Bytes::new(uncle.extra_data),
					seal_fields: uncle.seal.into_iter().map(|f| decode(&f)).map(Bytes::new).collect(),
					uncles: vec![],
					transactions: BlockTransactions::Hashes(vec![]),
				};
				to_value(&block)
			},
			None => Ok(Value::Null)
		}
	}

	fn default_gas_price(&self) -> Result<U256, Error> {
		let miner = take_weak!(self.miner);
		Ok(take_weak!(self.client)
			.gas_price_statistics(100, 8)
			.map(|x| x[4])
			.unwrap_or_else(|_| miner.sensible_gas_price())
		)
	}

	fn sign_call(&self, request: CallRequest) -> Result<SignedTransaction, Error> {
		let client = take_weak!(self.client);
		let from = request.from.unwrap_or(Address::zero());
		Ok(EthTransaction {
			nonce: request.nonce.unwrap_or_else(|| client.latest_nonce(&from)),
			action: request.to.map_or(Action::Create, Action::Call),
			gas: request.gas.unwrap_or(U256::from(50_000_000)),
			gas_price: request.gas_price.unwrap_or_else(|| self.default_gas_price().expect("call only fails if client or miner are unavailable; client and miner are both available to be here; qed")),
			value: request.value.unwrap_or_else(U256::zero),
			data: request.data.map_or_else(Vec::new, |d| d.to_vec())
		}.fake_sign(from))
	}
}

pub fn pending_logs<M>(miner: &M, filter: &EthcoreFilter) -> Vec<Log> where M: MinerService {
	let receipts = miner.pending_receipts();

	let pending_logs = receipts.into_iter()
		.flat_map(|(hash, r)| r.logs.into_iter().map(|l| (hash.clone(), l)).collect::<Vec<(H256, LogEntry)>>())
		.collect::<Vec<(H256, LogEntry)>>();

	let result = pending_logs.into_iter()
		.filter(|pair| filter.matches(&pair.1))
		.map(|pair| {
			let mut log = Log::from(pair.1);
			log.transaction_hash = Some(pair.0);
			log
		})
		.collect();

	result
}

const MAX_QUEUE_SIZE_TO_MINE_ON: usize = 4;	// because uncles go back 6.

fn params_len(params: &Params) -> usize {
	match params {
		&Params::Array(ref vec) => vec.len(),
		_ => 0,
	}
}

fn from_params_default_second<F>(params: Params) -> Result<(F, BlockNumber, ), Error> where F: serde::de::Deserialize {
	match params_len(&params) {
		1 => from_params::<(F, )>(params).map(|(f,)| (f, BlockNumber::Latest)),
		_ => from_params::<(F, BlockNumber)>(params),
	}
}

fn from_params_default_third<F1, F2>(params: Params) -> Result<(F1, F2, BlockNumber, ), Error> where F1: serde::de::Deserialize, F2: serde::de::Deserialize {
	match params_len(&params) {
		2 => from_params::<(F1, F2, )>(params).map(|(f1, f2)| (f1, f2, BlockNumber::Latest)),
		_ => from_params::<(F1, F2, BlockNumber)>(params)
	}
}

fn make_unsupported_err() -> Error {
	Error {
		code: ErrorCode::ServerError(error_codes::UNSUPPORTED_REQUEST_CODE),
		message: "Unsupported request.".into(),
		data: None
	}
}

fn no_work_err() -> Error {
	Error {
		code: ErrorCode::ServerError(error_codes::NO_WORK_CODE),
		message: "Still syncing.".into(),
		data: None
	}
}

impl<C, S, M, EM> Eth for EthClient<C, S, M, EM> where
	C: MiningBlockChainClient + 'static,
	S: SyncProvider + 'static,
	M: MinerService + 'static,
	EM: ExternalMinerService + 'static {

	fn protocol_version(&self, params: Params) -> Result<Value, Error> {
		match params {
			Params::None => Ok(Value::String(format!("{}", take_weak!(self.sync).status().protocol_version).to_owned())),
			_ => Err(Error::invalid_params())
		}
	}

	fn syncing(&self, params: Params) -> Result<Value, Error> {
		match params {
			Params::None => {
				let status = take_weak!(self.sync).status();
				let res = match status.state {
					SyncState::Idle => SyncStatus::None,
					SyncState::Waiting | SyncState::Blocks | SyncState::NewBlocks | SyncState::ChainHead => {
						let current_block = U256::from(take_weak!(self.client).chain_info().best_block_number);

						let info = SyncInfo {
							starting_block: U256::from(status.start_block_number),
							current_block: current_block,
							highest_block: U256::from(status.highest_block_number.unwrap_or(status.start_block_number))
						};
						match info.highest_block > info.current_block + U256::from(6) {
							true => SyncStatus::Info(info),
							false => SyncStatus::None,
						}
					}
				};
				to_value(&res)
			}
			_ => Err(Error::invalid_params())
		}
	}

	fn author(&self, params: Params) -> Result<Value, Error> {
		match params {
			Params::None => to_value(&take_weak!(self.miner).author()),
			_ => Err(Error::invalid_params()),
		}
	}

	fn is_mining(&self, params: Params) -> Result<Value, Error> {
		match params {
			Params::None => to_value(&self.external_miner.is_mining()),
			_ => Err(Error::invalid_params())
		}
	}

	fn hashrate(&self, params: Params) -> Result<Value, Error> {
		match params {
			Params::None => to_value(&self.external_miner.hashrate()),
			_ => Err(Error::invalid_params())
		}
	}

	fn gas_price(&self, params: Params) -> Result<Value, Error> {
		match params {
			Params::None => to_value(&try!(self.default_gas_price())),
			_ => Err(Error::invalid_params())
		}
	}

	fn accounts(&self, _: Params) -> Result<Value, Error> {
		let store = take_weak!(self.accounts);
		to_value(&store.accounts())
	}

	fn block_number(&self, params: Params) -> Result<Value, Error> {
		match params {
			Params::None => to_value(&U256::from(take_weak!(self.client).chain_info().best_block_number)),
			_ => Err(Error::invalid_params())
		}
	}

	fn balance(&self, params: Params) -> Result<Value, Error> {
		from_params_default_second(params)
			.and_then(|(address, block_number,)| match block_number {
				BlockNumber::Pending => to_value(&take_weak!(self.miner).balance(take_weak!(self.client).deref(), &address)),
				id => to_value(&try!(take_weak!(self.client).balance(&address, id.into()).ok_or_else(make_unsupported_err))),
			})
	}

	fn storage_at(&self, params: Params) -> Result<Value, Error> {
		from_params_default_third::<Address, U256>(params)
			.and_then(|(address, position, block_number,)| match block_number {
				BlockNumber::Pending => to_value(&U256::from(take_weak!(self.miner).storage_at(&*take_weak!(self.client), &address, &H256::from(position)))),
				id => match take_weak!(self.client).storage_at(&address, &H256::from(position), id.into()) {
					Some(s) => to_value(&U256::from(s)),
					None => Err(make_unsupported_err()), // None is only returned on unsupported requests.
				}
			})
	}

	fn transaction_count(&self, params: Params) -> Result<Value, Error> {
		from_params_default_second(params)
			.and_then(|(address, block_number,)| match block_number {
				BlockNumber::Pending => to_value(&take_weak!(self.miner).nonce(take_weak!(self.client).deref(), &address)),
				id => to_value(&take_weak!(self.client).nonce(&address, id.into())),
			})
	}

	fn block_transaction_count_by_hash(&self, params: Params) -> Result<Value, Error> {
		from_params::<(H256,)>(params)
			.and_then(|(hash,)| // match
				take_weak!(self.client).block(BlockID::Hash(hash))
					.map_or(Ok(Value::Null), |bytes| to_value(&U256::from(BlockView::new(&bytes).transactions_count()))))
	}

	fn block_transaction_count_by_number(&self, params: Params) -> Result<Value, Error> {
		from_params::<(BlockNumber,)>(params)
			.and_then(|(block_number,)| match block_number {
				BlockNumber::Pending => to_value(
					&U256::from(take_weak!(self.miner).status().transactions_in_pending_block)
				),
				_ => take_weak!(self.client).block(block_number.into())
						.map_or(Ok(Value::Null), |bytes| to_value(&U256::from(BlockView::new(&bytes).transactions_count())))
			})
	}

	fn block_uncles_count_by_hash(&self, params: Params) -> Result<Value, Error> {
		from_params::<(H256,)>(params)
			.and_then(|(hash,)|
				take_weak!(self.client).block(BlockID::Hash(hash))
					.map_or(Ok(Value::Null), |bytes| to_value(&U256::from(BlockView::new(&bytes).uncles_count()))))
	}

	fn block_uncles_count_by_number(&self, params: Params) -> Result<Value, Error> {
		from_params::<(BlockNumber,)>(params)
			.and_then(|(block_number,)| match block_number {
				BlockNumber::Pending => to_value(&U256::from(0)),
				_ => take_weak!(self.client).block(block_number.into())
						.map_or(Ok(Value::Null), |bytes| to_value(&U256::from(BlockView::new(&bytes).uncles_count())))
			})
	}

	fn code_at(&self, params: Params) -> Result<Value, Error> {
		from_params_default_second(params)
			.and_then(|(address, block_number,)| match block_number {
				BlockNumber::Pending => to_value(&take_weak!(self.miner).code(take_weak!(self.client).deref(), &address).map_or_else(Bytes::default, Bytes::new)),
				BlockNumber::Latest => to_value(&take_weak!(self.client).code(&address).map_or_else(Bytes::default, Bytes::new)),
				_ => Err(Error::invalid_params()),
			})
	}

	fn block_by_hash(&self, params: Params) -> Result<Value, Error> {
		from_params::<(H256, bool)>(params)
			.and_then(|(hash, include_txs)| self.block(BlockID::Hash(hash), include_txs))
	}

	fn block_by_number(&self, params: Params) -> Result<Value, Error> {
		from_params::<(BlockNumber, bool)>(params)
			.and_then(|(number, include_txs)| self.block(number.into(), include_txs))
	}

	fn transaction_by_hash(&self, params: Params) -> Result<Value, Error> {
		from_params::<(H256,)>(params)
			.and_then(|(hash,)| {
				let miner = take_weak!(self.miner);
				match miner.transaction(&hash) {
					Some(pending_tx) => to_value(&Transaction::from(pending_tx)),
					None => self.transaction(TransactionID::Hash(hash))
				}
			})
	}

	fn transaction_by_block_hash_and_index(&self, params: Params) -> Result<Value, Error> {
		from_params::<(H256, Index)>(params)
			.and_then(|(hash, index)| self.transaction(TransactionID::Location(BlockID::Hash(hash), index.value())))
	}

	fn transaction_by_block_number_and_index(&self, params: Params) -> Result<Value, Error> {
		from_params::<(BlockNumber, Index)>(params)
			.and_then(|(number, index)| self.transaction(TransactionID::Location(number.into(), index.value())))
	}

	fn transaction_receipt(&self, params: Params) -> Result<Value, Error> {
		from_params::<(H256,)>(params)
			.and_then(|(hash,)| {
				let miner = take_weak!(self.miner);
				match miner.pending_receipts().get(&hash) {
					Some(receipt) if self.allow_pending_receipt_query => to_value(&Receipt::from(receipt.clone())),
					_ => {
						let client = take_weak!(self.client);
						let receipt = client.transaction_receipt(TransactionID::Hash(hash));
						to_value(&receipt.map(Receipt::from))
					}
				}
			})
	}

	fn uncle_by_block_hash_and_index(&self, params: Params) -> Result<Value, Error> {
		from_params::<(H256, Index)>(params)
			.and_then(|(hash, index)| self.uncle(UncleID(BlockID::Hash(hash), index.value())))
	}

	fn uncle_by_block_number_and_index(&self, params: Params) -> Result<Value, Error> {
		from_params::<(BlockNumber, Index)>(params)
			.and_then(|(number, index)| self.uncle(UncleID(number.into(), index.value())))
	}

	fn compilers(&self, params: Params) -> Result<Value, Error> {
		match params {
			Params::None => to_value(&vec![] as &Vec<String>),
			_ => Err(Error::invalid_params())
		}
	}

	fn logs(&self, params: Params) -> Result<Value, Error> {
		from_params::<(Filter,)>(params)
			.and_then(|(filter,)| {
				let include_pending = filter.to_block == Some(BlockNumber::Pending);
				let filter: EthcoreFilter = filter.into();
				let mut logs = take_weak!(self.client).logs(filter.clone())
					.into_iter()
					.map(From::from)
					.collect::<Vec<Log>>();

				if include_pending {
					let pending = pending_logs(take_weak!(self.miner).deref(), &filter);
					logs.extend(pending);
				}

				to_value(&logs)
			})
	}

	fn work(&self, params: Params) -> Result<Value, Error> {
		match params {
			Params::None => {
				let client = take_weak!(self.client);
				// check if we're still syncing and return empty strings in that case
				{
					//TODO: check if initial sync is complete here
					//let sync = take_weak!(self.sync);
					if /*sync.status().state != SyncState::Idle ||*/ client.queue_info().total_queue_size() > MAX_QUEUE_SIZE_TO_MINE_ON {
						trace!(target: "miner", "Syncing. Cannot give any work.");
						return Err(no_work_err());
					}
				}

				let miner = take_weak!(self.miner);
				miner.map_sealing_work(client.deref(), |b| {
					let pow_hash = b.hash();
					let target = Ethash::difficulty_to_boundary(b.block().header().difficulty());
					let seed_hash = &self.seed_compute.lock().unwrap().get_seedhash(b.block().header().number());
					to_value(&(pow_hash, H256::from_slice(&seed_hash[..]), target))
				}).unwrap_or(Err(Error::internal_error()))	// no work found.
			},
			_ => Err(Error::invalid_params())
		}
	}

	fn submit_work(&self, params: Params) -> Result<Value, Error> {
		from_params::<(H64, H256, H256)>(params).and_then(|(nonce, pow_hash, mix_hash)| {
			trace!(target: "miner", "submit_work: Decoded: nonce={}, pow_hash={}, mix_hash={}", nonce, pow_hash, mix_hash);
			let miner = take_weak!(self.miner);
			let client = take_weak!(self.client);
			let seal = vec![encode(&mix_hash).to_vec(), encode(&nonce).to_vec()];
			let r = miner.submit_seal(client.deref(), pow_hash, seal);
			to_value(&r.is_ok())
		})
	}

	fn submit_hashrate(&self, params: Params) -> Result<Value, Error> {
		from_params::<(U256, H256)>(params).and_then(|(rate, id)| {
			self.external_miner.submit_hashrate(rate, id);
			to_value(&true)
		})
	}

	fn send_raw_transaction(&self, params: Params) -> Result<Value, Error> {
		from_params::<(Bytes, )>(params)
			.and_then(|(raw_transaction, )| {
				let raw_transaction = raw_transaction.to_vec();
				match UntrustedRlp::new(&raw_transaction).as_val() {
					Ok(signed_transaction) => dispatch_transaction(&*take_weak!(self.client), &*take_weak!(self.miner), signed_transaction),
					Err(_) => to_value(&H256::zero()),
				}
		})
	}

	fn call(&self, params: Params) -> Result<Value, Error> {
		trace!(target: "jsonrpc", "call: {:?}", params);
		from_params_default_second(params)
			.and_then(|(request, block_number,)| {
				let signed = try!(self.sign_call(request));
				let r = match block_number {
					BlockNumber::Pending => take_weak!(self.miner).call(take_weak!(self.client).deref(), &signed, Default::default()),
					BlockNumber::Latest => take_weak!(self.client).call(&signed, Default::default()),
					_ => panic!("{:?}", block_number),
				};
				to_value(&r.map(|e| Bytes(e.output)).unwrap_or(Bytes::new(vec![])))
			})
	}

	fn estimate_gas(&self, params: Params) -> Result<Value, Error> {
		from_params_default_second(params)
			.and_then(|(request, block_number,)| {
				let signed = try!(self.sign_call(request));
				let r = match block_number {
					BlockNumber::Pending => take_weak!(self.miner).call(take_weak!(self.client).deref(), &signed, Default::default()),
					BlockNumber::Latest => take_weak!(self.client).call(&signed, Default::default()),
					_ => return Err(Error::invalid_params()),
				};
				to_value(&r.map(|res| res.gas_used + res.refunded).unwrap_or(From::from(0)))
			})
	}

	fn compile_lll(&self, _: Params) -> Result<Value, Error> {
		rpc_unimplemented!()
	}

	fn compile_serpent(&self, _: Params) -> Result<Value, Error> {
		rpc_unimplemented!()
	}

	fn compile_solidity(&self, _: Params) -> Result<Value, Error> {
		rpc_unimplemented!()
	}
}<|MERGE_RESOLUTION|>--- conflicted
+++ resolved
@@ -63,13 +63,8 @@
 	EM: ExternalMinerService {
 
 	/// Creates new EthClient.
-<<<<<<< HEAD
-	pub fn new(client: &Arc<C>, sync: &Arc<S>, accounts: &Arc<AccountProvider>, miner: &Arc<M>, em: &Arc<EM>)
+	pub fn new(client: &Arc<C>, sync: &Arc<S>, accounts: &Arc<AccountProvider>, miner: &Arc<M>, em: &Arc<EM>, allow_pending_receipt_query: bool)
 		-> EthClient<C, S, M, EM> {
-=======
-	pub fn new(client: &Arc<C>, sync: &Arc<S>, accounts: &Arc<A>, miner: &Arc<M>, em: &Arc<EM>, allow_pending_receipt_query: bool)
-		-> EthClient<C, S, A, M, EM> {
->>>>>>> 08522eec
 		EthClient {
 			client: Arc::downgrade(client),
 			sync: Arc::downgrade(sync),
